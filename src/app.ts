// @ts-nocheck
import { SETTINGS } from './settings';
import { runPipeline } from './engine/pipeline';
import { tokenizeWithSymbols } from './tokens/tokenize';
import { buildSessionExport } from './export/session';
import { computeModelParameters, MODEL_PARAM_DEFAULTS, resolveModelParamConfig } from './export/modelParams';
// ============================================
// CONFIGURATION
// ============================================
const CONFIG = {
  MAX_TOKENS_PER_PROMPT: 500,
  MAX_TOKENS_PER_RESPONSE: 1500,
  INPUT_WORD_LIMIT: 100,
  DOCUMENT_WORD_LIMIT: 350,
  PROMPT_LOG_LIMIT: 250,
  ORIGINAL_OUTPUT_WORD_LIMIT: 200,
  LOCAL_OUTPUT_WORD_LIMIT: 100,
  MAX_CONCURRENCY: 5,
  MAX_RETRY_ATTEMPTS: 3,
  RETRY_BASE_DELAY_MS: 500,
  DOCUMENT_CHUNK_SIZE: 1000,
  CACHE_SEED_LIMIT: 8000,
  DEFAULT_MODEL: 'gpt-4o-mini',
  MODEL_PRICING: {
    default: { inputPerMillion: 0.15, outputPerMillion: 0.60 },
    'gpt-4o-mini': { inputPerMillion: 0.15, outputPerMillion: 0.60 },
  },
  ESTIMATED_COMPLETION_RATIO: 0.7,
  ADJACENCY_TOKEN_ESTIMATES: {
    prompt: 220,
    completion: 320,
  },
  ADJACENCY_RECURSION_DEPTH: 3,
  ADJACENCY_EDGES_PER_LEVEL: 50,
  NETWORK_RETRY_BACKOFF_MS: 5000,
};

const METRIC_SCOPE = { RUN: 'run', DB: 'db' };

// Canonical 50-type display names
const REL_EN = {
  "≡":"Identity","⊃":"Contains","⊂":"Is Contained By","≈":"Variant","∈":"Is Instance Of","∋":"Has Instance",
  "⊤":"Is Type Of","⊥":"Has Type","⊏":"Part Of","⊐":"Composes","↔":"Mirrors","⇌":"Inverts","∥":"Parallel To",
  "∼":"Adjacent To","→":"Next","⇒":"Sequence Of","⇐":"Preceded By","↠":"Follows","↗":"Spatially Above","↘":"Spatially Below",
  "↝":"Symbolically Supports","↧":"Symbolically Depends","≠":"Contrasts","⊕":"Complements","⊛":"Associated With","∝":"Correlates With",
  "⇝":"Causes","↼":"Caused By","*":"Evokes","≜":"Represents","★":"Symbolizes","↦":"Refers To","⊢":"Defines","⊣":"Is Defined By",
  "↷":"Transforms To","↶":"Transformed From","∘":"Functions As","⊨":"Interpreted As","◁":"Used With","⇄":"Co-occurs With",
  "⊗":"Synthesizes","÷":"Divides Into","⊘":"Opposes","↳":"Leads To","↲":"Results In","⟂":"Orthogonal To","≉":"Diverges From",
  "≍":"Equivalent In Form","≓":"Approximately Equals","≔":"Defined As"
};

// Return "∼ Adjacent To"
const relDisplay = k => `${k} ${REL_EN[k] ?? ''}`.trim();

const RELKEY_ALIASES = (() => {
  const map = new Map();
  for (const [glyph, name] of Object.entries(REL_EN)) {
    map.set(`${glyph} ${name}`, glyph);
    map.set(name, glyph);
    map.set(name.toLowerCase(), glyph);
  }
  map.set('∗', '*');
  map.set('*', '*');
  map.set('⋆', '*');
  return map;
})();

const BatchLog = (() => {
  const buf = [];
  let lastFlush = 0;
  let ui = null;
  let bar = null;
  const max = 5000;
  const loggingEnabled = () => window.HLSF?.config?.batchLogging !== false;

  function mount() {
    ui = document.getElementById('hlsf-log-stream');
    bar = document.getElementById('hlsf-log-bar');
  }

  function push(ev) {
    if (!loggingEnabled()) return;
    const t = performance.now();
    buf.push({ t, ...ev });
    if (buf.length > max) buf.shift();
    flush(120);
  }

  function phase(name, evt = 'mark', meta) {
    push({ phase: name, evt, meta });
  }

  function progress(done, total) {
    if (!bar) return;
    if (!loggingEnabled()) {
      bar.style.width = '0%';
      return;
    }
    const pct = Math.floor((100 * done) / Math.max(1, total));
    bar.style.width = `${Math.min(100, Math.max(0, pct))}%`;
  }

  function flush(ms = 120) {
    if (!loggingEnabled()) return;
    const now = performance.now();
    if (!ui || now - lastFlush < ms) return;
    lastFlush = now;
    const tail = buf.slice(-200).map(e => {
      const dt = (e.t / 1000).toFixed(3);
      const tag = e.phase ? `[${e.phase}:${e.evt || 'mark'}]` : '';
      const meta = e.meta ? ` ${JSON.stringify(e.meta)}` : '';
      const msg = e.msg ? ` ${e.msg}` : '';
      return `${dt} ${tag}${msg}${meta}`.trimEnd();
    }).join('\n');
    ui.textContent = tail;
  }

  function toJSON() {
    return JSON.stringify(buf);
  }

  function clear() {
    buf.length = 0;
    lastFlush = 0;
    if (ui) ui.textContent = '';
    if (bar) bar.style.width = '0%';
  }

  function download() {
    const a = document.createElement('a');
    a.href = URL.createObjectURL(new Blob([toJSON()], { type: 'application/json' }));
    a.download = `hlsf_batch_log_${Date.now()}.json`;
    a.click();
  }

  window.addEventListener('load', () => {
    mount();
    document.getElementById('hlsf-log-download')?.addEventListener('click', download);
  });

  return { push, phase, progress, flush, clear, toJSON, mount };
})();

const HlsfLoading = (() => {
  let panel = null;
  let bar = null;
  let label = null;
  let detail = null;
  let hideTimer = null;
  const defaultDetail = 'This can take a few seconds for large datasets.';

  function resolve(id) {
    const el = document.getElementById(id);
    return el || null;
  }

  function ensure() {
    if (!panel || !panel.isConnected) panel = resolve('hlsf-loading-panel');
    if (!bar || !bar.isConnected) bar = resolve('hlsf-loading-progress');
    if (!label || !label.isConnected) label = resolve('hlsf-loading-label');
    if (!detail || !detail.isConnected) detail = resolve('hlsf-loading-detail');
    return panel && bar;
  }

  function reveal() {
    if (!ensure()) return false;
    if (hideTimer) {
      clearTimeout(hideTimer);
      hideTimer = null;
    }
    panel.classList.remove('hidden');
    panel.setAttribute('aria-hidden', 'false');
    return true;
  }

  function show(message = 'Preparing HLSF visualization…', info = defaultDetail) {
    if (!reveal()) return;
    if (label) label.textContent = message;
    if (detail) detail.textContent = info;
    if (bar) bar.style.width = '0%';
  }

  function update(message, info) {
    if (!reveal()) return;
    if (message && label) label.textContent = message;
    if (detail) detail.textContent = info || detail.textContent || defaultDetail;
  }

  function progress(done, total) {
    if (!reveal()) return;
    const pct = total > 0 ? Math.round(Math.max(0, Math.min(100, (done / total) * 100))) : 0;
    if (bar) bar.style.width = `${pct}%`;
    if (detail) detail.textContent = `Building semantic map… ${pct}%`;
  }

  function hide(delay = 200) {
    if (!ensure()) return;
    if (hideTimer) clearTimeout(hideTimer);
    hideTimer = setTimeout(() => {
      if (!ensure()) return;
      panel.classList.add('hidden');
      panel.setAttribute('aria-hidden', 'true');
      if (bar) bar.style.width = '0%';
      if (detail) detail.textContent = defaultDetail;
    }, Math.max(0, delay));
  }

  return { show, update, progress, hide };
})();

function normRelKey(k) {
  const cleaned = (k || '').trim();
  if (!cleaned) return null;
  if (REL_EN[cleaned]) return cleaned;
  const normalized = cleaned.replace(/\s+/g, ' ');
  const alias = RELKEY_ALIASES.get(normalized)
    || RELKEY_ALIASES.get(normalized.toLowerCase())
    || RELKEY_ALIASES.get(normalized.split(' ')[0]);
  return REL_EN[alias] ? alias : null;
}

function normalizeRelKeyForStats(k){
  const g = normRelKey(k);
  return REL_EN[g] ? g : null;
}

function renderRelTypeRow(glyph, count){
  return `${relDisplay(glyph)}: ${count} instances`;
}

// ---------------- HLSF matrix builder ----------------
function buildMatrixForRecord(rec) {
  const edges = [];
  const rels = rec?.relationships || {};
  const keys = Object.keys(rels);
  for (const rawKey of keys) {
    const key = normRelKey(rawKey);
    if (!key) continue;
    const arr = Array.isArray(rels[rawKey]) ? rels[rawKey] : [];
    const items = arr
      .filter(x => x && typeof x.weight === 'number')
      .sort((a, b) => b.weight - a.weight);
    if (!items.length) continue;
    const agg = {
      rtype: key,
      aggWeight: items[0].weight,
      sizeWeight: items.reduce((s, x) => s + x.weight, 0),
      count: items.length,
      items
    };
    edges.push(agg);
  }
  const freq = typeof rec?.f === 'number'
    ? rec.f
    : typeof rec?.frequency === 'number'
      ? rec.frequency
      : typeof rec?.freq === 'number'
        ? rec.freq
        : 1;
  return { token: rec?.token || '', edges, f: freq };
}

function buildHLSFMatrices(db) {
  const raw = db?.full_token_data || [];
  const matrices = new Map();
  const freqs = [];
  for (const rec of raw) {
    const matrix = buildMatrixForRecord(rec);
    matrices.set(matrix.token, matrix);
    if (typeof matrix.f === 'number') freqs.push(matrix.f);
  }

  freqs.sort((a, b) => a - b);
  const freqStats = freqs.length
    ? {
        min: freqs[0],
        max: freqs[freqs.length - 1],
        p90: freqs[Math.max(0, Math.floor(freqs.length * 0.9) - 1)]
      }
    : { min: 0, max: 1, p90: 1 };

  window.HLSF = window.HLSF || {};
  window.HLSF.matrices = matrices;
  window.HLSF.metrics = Object.assign({}, window.HLSF.metrics, { freqStats });

  return matrices;
}

function parseHlsfArgs(str) {
  const out = { mode: 'full', tokens: [], glyphs: [], depth: 3.0 };
  const s = (str || '').trim();
  if (!s) return out;
  if (/^--conversation$/i.test(s)) { out.mode = 'conversation'; return out; }
  const m = s.match(/^--\[(.*)\]$/s);
  if (!m) return out;
  const parts = m[1].split(/\s*,\s*/).filter(Boolean);
  for (const p of parts) {
    const kv = p.split(/\s*=\s*/);
    if (kv.length === 2 && /^recursionDepth$/i.test(kv[0])) {
      out.depth = Math.max(0, parseFloat(kv[1]) || 0);
      continue;
    }
    if (/^[\u2200-\u2BFF\u{1F300}-\u{1FAFF}]+$/u.test(p)) out.glyphs.push(p);
    else out.tokens.push(p);
  }
  out.mode = out.glyphs.length ? 'glyphs' : 'tokens';
  return out;
}

function extractHlsfFlags(str) {
  const raw = (str || '').trim();
  if (!raw) return { text: '', flags: {} };

  const parts = raw.split(/\s+/);
  const remain = [];
  const flags = {};

  const parseValue = (part, index) => {
    const eqIdx = part.indexOf('=');
    if (eqIdx >= 0) return part.slice(eqIdx + 1);
    if (index + 1 < parts.length) return parts[index + 1];
    return '';
  };

  for (let i = 0; i < parts.length; i++) {
    const part = parts[i];
    const lower = part.toLowerCase();

    if (lower === '--nolog') { flags.batchLogging = false; continue; }
    if (lower === '--nowait') { flags.deferredRender = false; continue; }
    if (lower === '-db') { flags.metricScope = METRIC_SCOPE.DB; continue; }
    if (lower === '-run') { flags.metricScope = METRIC_SCOPE.RUN; continue; }

    if (lower.startsWith('--scope')) {
      const value = parseValue(part, i).toLowerCase();
      if (!part.includes('=')) i += 1;
      if (value === METRIC_SCOPE.DB) flags.metricScope = METRIC_SCOPE.DB;
      else if (value === METRIC_SCOPE.RUN) flags.metricScope = METRIC_SCOPE.RUN;
      continue;
    }

    if (lower.startsWith('--depth')) {
      const value = parseValue(part, i);
      if (!part.includes('=')) i += 1;
      const depth = parseFloat(value);
      if (Number.isFinite(depth)) flags.depth = depth;
      continue;
    }

    if (lower.startsWith('--types')) {
      const value = parseValue(part, i);
      if (!part.includes('=')) i += 1;
      const valLower = typeof value === 'string' ? value.toLowerCase() : '';
      if (valLower === 'all' || valLower === 'infinity' || valLower === 'inf' || valLower === '∞') {
        flags.relationTypeCap = Infinity;
      } else {
        const n = parseInt(value, 10);
        if (Number.isFinite(n)) flags.relationTypeCap = n;
      }
      continue;
    }

    if (lower.startsWith('--ept')) {
      const value = parseValue(part, i);
      if (!part.includes('=')) i += 1;
      const valLower = typeof value === 'string' ? value.toLowerCase() : '';
      if (valLower === 'all' || valLower === 'infinity' || valLower === 'inf' || valLower === '∞') {
        flags.edgesPerType = Infinity;
      } else {
        const n = parseInt(value, 10);
        if (Number.isFinite(n)) flags.edgesPerType = n;
      }
      continue;
    }

    remain.push(part);
  }

  const text = remain.join(' ').trim();
  return { text, flags };
}

function buildIndex(db) {
  const idx = new Map();
  (db?.full_token_data || []).forEach(rec => {
    if (rec?.token) idx.set(rec.token, rec);
  });
  return idx;
}

async function loadOrGetIndex() {
  const db = getDb();
  if (!db) throw new Error('No DB loaded');
  if (window.HLSF.indexCache && window.HLSF.indexCacheSource === window.HLSF.dbCache) {
    return window.HLSF.indexCache;
  }
  loadGlyphMaps(db);
  const idx = buildIndex(db);
  window.HLSF.indexCache = idx;
  window.HLSF.indexCacheSource = window.HLSF.dbCache;
  return idx;
}

function getAnchorCap(idx) {
  const configuredCap = Number(window.HLSF?.config?.fullAnchorCap);
  if (Number.isFinite(configuredCap) && configuredCap > 0) {
    const size = idx instanceof Map ? idx.size : configuredCap;
    return Math.min(configuredCap, size);
  }
  return idx instanceof Map ? idx.size : 0;
}

function adjacencyStats(rec) {
  let relTypes = 0;
  let edges = 0;
  for (const arr of Object.values(rec?.relationships || {})) {
    if (Array.isArray(arr) && arr.length) {
      relTypes += 1;
      edges += arr.length;
    }
  }
  return { relTypes, edges };
}

function defaultAnchors(idx, k = 64) {
  const recs = Array.from(idx.values());
  recs.sort((a, b) => {
    const A = adjacencyStats(a);
    const B = adjacencyStats(b);
    return (B.edges - A.edges) || (B.relTypes - A.relTypes);
  });
  return recs.slice(0, k).map(r => r.token);
}

function signatureFor(rec) {
  const S = { weights: new Map(), neigh: new Set() };
  for (const arr of Object.values(rec?.relationships || {})) {
    if (!Array.isArray(arr)) continue;
    for (const rel of arr) {
      const token = rel?.token;
      if (!token) continue;
      const weight = Number.isFinite(rel?.weight)
        ? rel.weight
        : Number.isFinite(rel?.w)
          ? rel.w
          : 1;
      S.weights.set(token, (S.weights.get(token) || 0) + weight);
      S.neigh.add(token);
    }
  }
  return S;
}

function cosine(a, b) {
  if (!a || !b) return 0;
  let dot = 0;
  let na = 0;
  let nb = 0;
  for (const [token, wa] of a.weights) {
    na += wa * wa;
    const wb = b.weights.get(token) || 0;
    if (wb) dot += wa * wb;
  }
  for (const wb of b.weights.values()) nb += wb * wb;
  const denom = Math.sqrt(na * nb);
  return denom ? dot / denom : 0;
}

function jaccard(a, b) {
  if (!a || !b) return 0;
  const A = a.neigh;
  const B = b.neigh;
  let inter = 0;
  const small = A.size <= B.size ? A : B;
  const big = A.size <= B.size ? B : A;
  for (const x of small) if (big.has(x)) inter += 1;
  const uni = A.size + B.size - inter;
  return uni ? inter / uni : 0;
}

function affinity(a, b) {
  return 0.6 * cosine(a, b) + 0.4 * jaccard(a, b);
}

function candidateMap(graph) {
  const nbr = new Map();
  const edges = Array.isArray(graph.links) ? graph.links : Array.isArray(graph.edges) ? graph.edges : [];
  for (const edge of edges) {
    const fromSet = nbr.get(edge.from) || (() => {
      const set = new Set();
      nbr.set(edge.from, set);
      return set;
    })();
    const toSet = nbr.get(edge.to) || (() => {
      const set = new Set();
      nbr.set(edge.to, set);
      return set;
    })();
    fromSet.add(edge.to);
    toSet.add(edge.from);
  }
  for (const [a, set] of nbr) {
    for (const b of [...set]) {
      const second = nbr.get(b) || new Set();
      for (const c of second) {
        if (c !== a) set.add(c);
      }
    }
  }
  return nbr;
}

function clusterByAffinity(graph, index, { thresh = 0.35, iters = 8 } = {}) {
  if (!graph || !index) return 0;
  const sig = new Map();
  for (const [token] of graph.nodes) {
    sig.set(token, signatureFor(index.get(token) || {}));
  }
  const cand = candidateMap(graph);
  for (const token of graph.nodes.keys()) {
    if (!cand.has(token)) cand.set(token, new Set());
  }
  const label = new Map();
  for (const token of graph.nodes.keys()) label.set(token, token);
  const limit = Math.max(1, Math.floor(iters));
  const threshold = Math.max(0, Math.min(1, Number(thresh) || 0));
  for (let i = 0; i < limit; i++) {
    let moved = 0;
    for (const [a, neighbors] of cand) {
      let best = label.get(a);
      let bestScore = 0;
      const scores = new Map();
      for (const b of neighbors) {
        const score = affinity(sig.get(a), sig.get(b));
        if (score < threshold) continue;
        const lbl = label.get(b);
        scores.set(lbl, (scores.get(lbl) || 0) + score);
      }
      for (const [lbl, total] of scores) {
        if (total > bestScore) {
          bestScore = total;
          best = lbl;
        }
      }
      if (best !== label.get(a)) {
        label.set(a, best);
        moved += 1;
      }
    }
    if (!moved) break;
  }
  const ids = [...new Set(label.values())].sort();
  const idMap = new Map(ids.map((k, idx) => [k, idx]));
  for (const [token, node] of graph.nodes) {
    node.cluster = idMap.get(label.get(token));
  }
  return idMap.size;
}

function applyAffinityClusters(graph, index) {
  if (!graph || !index) return 0;
  const config = window.HLSF?.config?.affinity || {};
  const threshold = Number.isFinite(config.threshold) ? config.threshold : 0.35;
  const iterations = Number.isFinite(config.iterations) ? config.iterations : 8;
  const count = clusterByAffinity(graph, index, { thresh: threshold, iters: iterations });
  graph.clusterCount = count;
  return count;
}

function recomputeAndRender() {
  const graph = window.HLSF?.currentGraph;
  const idx = window.HLSF?.lastCommand?.idx;
  if (graph && idx) {
    applyAffinityClusters(graph, idx);
  }
  debouncedLegacyRender();
}

function isAdjacencyExpansionEnabled() {
  return window.HLSF?.config?.showAllAdjacencies === true;
}

function getRelationTypeCap() {
  if (isAdjacencyExpansionEnabled()) return Infinity;
  const raw = window.HLSF?.config?.relationTypeCap;
  if (raw === Infinity) return Infinity;
  return clampRelationTypeCap(raw);
}

function getEdgesPerType() {
  if (isAdjacencyExpansionEnabled()) return Infinity;
  const raw = window.HLSF?.config?.edgesPerType;
  if (raw === Infinity) return Infinity;
  return clampEdgesPerType(raw);
}

async function assembleGraphFromAnchorsLogged(anchorsInput, depthFloat, index, options = {}) {
  const opts = options || {};
  const fallbackAnchors = Array.isArray(options?.anchors) ? options.anchors : undefined;
  const legacySeeds = Array.isArray(options?.seeds) ? options.seeds : undefined;
  const anchors = anchorsInput ?? fallbackAnchors ?? legacySeeds ?? [];
  const graph = { nodes: new Map(), links: [], anchors: [...anchors] };
  const outSet = new Set();
  const inSet = new Set();
  let edgeTypeEnums = 0;
  const queue = [];
  let head = 0;
  let expanded = 0;
  let enqueued = 0;
  const tick = Math.max(1, Math.round(Number(window.HLSF?.config?.progressTick) || 250));
  const maxDepth = Math.floor(depthFloat);
  const frac = depthFloat - maxDepth;
  const loggingActive = !opts.silent && window.HLSF?.config?.batchLogging !== false;
  const logPhase = (evt, meta) => { if (loggingActive) BatchLog.phase('graph', evt, meta); };
  const logProgress = (done, total) => {
    if (loggingActive) BatchLog.progress(done, total);
    HlsfLoading.progress(done, total);
  };
  const seenTriple = new Set();
  const visitedSrc = new Set();
  const fractionalNodes = new Set();
  const freqFor = (rec) => {
    if (!rec) return 1;
    if (Number.isFinite(rec.f)) return rec.f;
    if (Number.isFinite(rec.frequency)) return rec.frequency;
    if (Number.isFinite(rec.freq)) return rec.freq;
    return 1;
  };
  const ensureNode = (token, layer) => {
    if (!token) return null;
    const existing = graph.nodes.get(token);
    if (existing) {
      if (Number.isFinite(layer)) {
        const currentLayer = Number(existing.layer);
        if (!Number.isFinite(currentLayer) || layer < currentLayer) existing.layer = layer;
      }
      return existing;
    }
    const rec = index.get(token);
    if (!rec) return null;
    const node = { token, f: freqFor(rec), layer: Number.isFinite(layer) ? layer : 0, degree: 0 };
    graph.nodes.set(token, node);
    return node;
  };
  const pushLink = (from, to, rtype, weight, hiddenTokens = []) => {
    const key = `${from}|${rtype}|${to}`;
    if (seenTriple.has(key)) return false;
    seenTriple.add(key);
    const hidden = Array.isArray(hiddenTokens) ? hiddenTokens.filter(Boolean) : [];
    graph.links.push({ from, to, rtype, w: weight, hiddenTokens: hidden });
    outSet.add(from);
    inSet.add(to);
    const fromNode = graph.nodes.get(from);
    const toNode = graph.nodes.get(to);
    if (fromNode) fromNode.degree = (fromNode.degree || 0) + 1;
    if (toNode) toNode.degree = (toNode.degree || 0) + 1;
    expanded += 1;
    if (loggingActive && expanded % tick === 0) {
      logProgress(expanded, expanded + Math.max(0, queue.length - head));
    }
    return true;
  };
  const queueNext = (from, to, rtype, weight, depth) => {
    queue.push({ from, to, rtype, w: weight, depth });
    enqueued += 1;
  };
  const expandSource = (token, depth) => {
    const rec = index.get(token);
    if (!rec) return;
    ensureNode(token, depth);
    const matrix = buildMatrixForRecord(rec);
    const relations = Array.isArray(matrix?.edges) ? matrix.edges.slice(0, getRelationTypeCap()) : [];
    for (const relation of relations) {
      const rawItems = Array.isArray(relation?.items)
        ? relation.items.slice()
        : [];
      if (!rawItems.length) continue;
      const limit = getEdgesPerType();
      const visibleItems = limit === Infinity ? rawItems : rawItems.slice(0, limit);
      if (!visibleItems.length) continue;
      const hiddenItems = limit === Infinity ? [] : rawItems.slice(visibleItems.length);
      const hiddenTokens = hiddenItems.map(item => item?.token).filter(Boolean);
      let enumerated = false;
      const nextDepth = depth + 1;
      for (const item of visibleItems) {
        const target = item?.token;
        if (!target) continue;
        const targetRec = index.get(target);
        if (!targetRec) continue;
        ensureNode(target, nextDepth);
        const weight = Number.isFinite(item?.weight)
          ? item.weight
          : Number.isFinite(item?.w)
            ? item.w
            : relation?.aggWeight;
        const normalizedWeight = Number(weight) || 0;
        const added = pushLink(token, target, relation?.rtype, normalizedWeight, hiddenTokens);
        if (added) {
          enumerated = true;
          if (depth < maxDepth) {
            queueNext(token, target, relation?.rtype, normalizedWeight, nextDepth);
          } else if (frac > 0) {
            fractionalNodes.add(target);
          }
        }
      }
      if (enumerated) edgeTypeEnums += 1;
    }
  };

  for (const anchor of anchors) {
    if (!index.get(anchor)) continue;
    ensureNode(anchor, 0);
    expandSource(anchor, 0);
    visitedSrc.add(anchor);
  }

  logPhase('anchored', { anchors: anchors.length, queued: enqueued });

  while (head < queue.length) {
    const edge = queue[head++];
    if (!edge) break;
    if (edge.depth > maxDepth) continue;
    if (visitedSrc.has(edge.to)) continue;
    expandSource(edge.to, edge.depth);
    visitedSrc.add(edge.to);
    if (!opts.silent && expanded % 1000 === 0) {
      logPhase('tick', { expanded, queued: Math.max(0, queue.length - head), nodes: graph.nodes.size, link_instances: graph.links.length });
      await microtask();
    }
  }

  if (frac > 0 && fractionalNodes.size) {
    logPhase('fractional', { added: fractionalNodes.size });
  }

  logProgress(1, 1);
  const metrics = {
    nodes: outSet.size,
    edges: edgeTypeEnums,
    relationships: graph.links.length,
    anchors: [...outSet].filter((t) => inSet.has(t)).length,
  };
  graph._metrics = metrics;
  logPhase('summary', metrics);
  return graph;
}

function computeDbStats(index) {
  if (!(index instanceof Map)) {
    return {
      tokens: 0,
      edges: 0,
      relationships: 0,
      nodes: 0,
      anchors: 0,
      minEdges: { count: 0, tokens: [] },
      maxEdges: { count: 0, tokens: [] },
    };
  }

  const outSet = new Set();
  const inSet = new Set();
  let relInstances = 0;
  let edgeTypeEnums = 0;
  let minEdgeCount = Infinity;
  let maxEdgeCount = 0;
  const minEdgeTokens = new Set();
  const maxEdgeTokens = new Set();

  for (const [src, rec] of index) {
    if (!rec || typeof rec !== 'object') continue;
    const rels = rec.relationships || {};
    let srcHasType = 0;
    let srcEdgeCount = 0;
    for (const [rtype, arr] of Object.entries(rels)) {
      if (!Array.isArray(arr) || arr.length === 0) continue;
      srcHasType += 1;
      srcEdgeCount += arr.length;
      for (const rel of arr) {
        const tgt = rel?.token;
        if (!tgt) continue;
        relInstances += 1;
        outSet.add(src);
        inSet.add(tgt);
      }
    }
    edgeTypeEnums += srcHasType;

    if (srcEdgeCount < minEdgeCount) {
      minEdgeCount = srcEdgeCount;
      minEdgeTokens.clear();
      minEdgeTokens.add(src);
    } else if (srcEdgeCount === minEdgeCount) {
      minEdgeTokens.add(src);
    }

    if (srcEdgeCount > maxEdgeCount) {
      maxEdgeCount = srcEdgeCount;
      maxEdgeTokens.clear();
      maxEdgeTokens.add(src);
    } else if (srcEdgeCount === maxEdgeCount) {
      maxEdgeTokens.add(src);
    }
  }

  const tokens = index.size;
  const anchors = [...outSet].filter((t) => inSet.has(t)).length;

  if (minEdgeCount === Infinity) {
    minEdgeCount = 0;
  }

  const limitTokenList = (set) => {
    if (!(set instanceof Set) || set.size === 0) return [];
    const out = [];
    for (const token of set) {
      out.push(token);
      if (out.length >= 50) break;
    }
    return out;
  };

  return {
    tokens,
    edges: edgeTypeEnums,
    relationships: relInstances,
    nodes: outSet.size,
    anchors,
    minEdges: {
      count: minEdgeCount,
      tokens: limitTokenList(minEdgeTokens),
    },
    maxEdges: {
      count: maxEdgeCount,
      tokens: limitTokenList(maxEdgeTokens),
    },
  };
}

function ensureGraphMetrics(graph) {
  if (!graph) {
    return { nodes: 0, relationships: 0, anchors: 0, edges: 0 };
  }
  if (graph._metrics && typeof graph._metrics === 'object') return graph._metrics;
  const out = new Set();
  const inn = new Set();
  const links = Array.isArray(graph.links)
    ? graph.links
    : (Array.isArray(graph.edges) ? graph.edges : []);
  const edgeTypes = new Set();
  const triples = new Set();
  for (const edge of links) {
    if (edge?.from) out.add(edge.from);
    if (edge?.to) inn.add(edge.to);
    if (edge?.from && edge?.rtype) edgeTypes.add(`${edge.from}|${edge.rtype}`);
    if (edge?.from && edge?.to && edge?.rtype) triples.add(`${edge.from}|${edge.rtype}|${edge.to}`);
  }
  const anchors = [...out].filter((t) => inn.has(t)).length;
  return {
    nodes: out.size,
    relationships: triples.size || links.length,
    anchors,
    edges: edgeTypes.size || links.length,
  };
}

function microtask() {
  return new Promise(resolve => queueMicrotask(resolve));
}

function activeRelationTypes(index, scope, stateRelTypes) {
  const cap = getRelationTypeCap();
  if (scope === 'state' && stateRelTypes && Number.isFinite(stateRelTypes.maxPresent)) {
    return Math.min(cap, Math.max(0, stateRelTypes.maxPresent | 0));
  }
  return cap;
}

function nonEmptyTypes(index) {
  const has = new Set();
  if (index instanceof Map) {
    for (const [, rec] of index) {
      const rels = rec?.relationships;
      if (!rels || typeof rels !== 'object') continue;
      for (const [rtype, arr] of Object.entries(rels)) {
        if (Array.isArray(arr) && arr.length) has.add(rtype);
      }
    }
  }
  return [...has].sort((a, b) => a.localeCompare(b));
}

function computeDimension(index, scope, stateRelTypes) {
  const types = nonEmptyTypes(index);
  const Treq = activeRelationTypes(index, scope, stateRelTypes);
  const limited = types.slice(0, Math.max(0, Treq));
  return { D: 2 * limited.length, types: limited };
}

function degrees(rec) {
  let out = 0;
  let in_ = 0;
  for (const arr of Object.values(rec?.relationships || {})) {
    if (Array.isArray(arr) && arr.length) {
      out += 1;
      for (const rel of arr) {
        in_ += rel?.incoming ? 1 : 0;
      }
    }
  }
  return { out, in_ };
}

function signature(rec) {
  const weights = new Map();
  for (const arr of Object.values(rec?.relationships || {})) {
    if (!Array.isArray(arr)) continue;
    for (const rel of arr) {
      const token = rel?.token;
      if (!token) continue;
      const weight = Number.isFinite(rel?.weight)
        ? rel.weight
        : Number.isFinite(rel?.w)
          ? rel.w
          : 1;
      weights.set(token, (weights.get(token) || 0) + weight);
    }
  }
  return weights;
}

function cosineSignature(a, b) {
  let dot = 0;
  let na = 0;
  let nb = 0;
  for (const [k, va] of a.entries()) {
    na += va * va;
    const vb = b.get(k) || 0;
    if (vb) dot += va * vb;
  }
  for (const vb of b.values()) nb += vb * vb;
  const denom = Math.sqrt(Math.max(na, 0) * Math.max(nb, 0));
  return denom ? dot / denom : 0;
}

function selectAnchors(index, D) {
  if (!(index instanceof Map) || D <= 0) return [];
  const sigs = new Map();
  const tokens = [...index.keys()].sort((a, b) => a.localeCompare(b));
  const allSigs = tokens.map(token => {
    const rec = index.get(token) || {};
    const sig = signature(rec);
    sigs.set(token, sig);
    return [token, sig];
  });
  const sample = allSigs.slice(0, Math.min(512, allSigs.length));
  const scored = tokens.map(token => {
    const rec = index.get(token) || {};
    const { out, in_ } = degrees(rec);
    const freq = Number.isFinite(rec?.frequency)
      ? rec.frequency
      : Number.isFinite(rec?.f)
        ? rec.f
        : Number.isFinite(rec?.freq)
          ? rec.freq
          : 0;
    let ac = 0;
    const sig = sigs.get(token) || new Map();
    for (const [, otherSig] of sample) {
      ac += cosineSignature(sig, otherSig);
    }
    ac /= Math.max(1, sample.length);
    const score = 0.4 * freq + 0.3 * out + 0.2 * in_ + 0.1 * ac;
    return { token, score, out, in_ };
  });
  scored.sort((a, b) => (b.score - a.score) || a.token.localeCompare(b.token));
  return scored.slice(0, D).map(entry => entry.token);
}

function clusterToAnchors(index, anchors) {
  const groups = new Map();
  if (!(index instanceof Map) || !Array.isArray(anchors)) return groups;
  const orderedAnchors = [...anchors];
  for (const anchor of orderedAnchors) {
    groups.set(anchor, []);
  }
  if (!orderedAnchors.length) return groups;
  const anchorSigs = new Map(orderedAnchors.map(a => [a, signature(index.get(a) || {})]));
  for (const [token, rec] of index.entries()) {
    if (anchorSigs.has(token)) continue;
    const sig = signature(rec || {});
    let best = orderedAnchors[0];
    let bestScore = -Infinity;
    for (const anchor of orderedAnchors) {
      const c = cosineSignature(sig, anchorSigs.get(anchor) || new Map());
      if (c > bestScore) {
        bestScore = c;
        best = anchor;
      }
    }
    groups.get(best).push(token);
  }
  for (const [anchor, list] of groups) {
    list.sort((a, b) => a.localeCompare(b));
  }
  return groups;
}

function packLevels(index, scope, state) {
  const stateRelTypes = state?.relationTypes || {};
  const { D, types } = computeDimension(index, scope, stateRelTypes);
  const tokensCount = scope === 'state'
    ? (state?.tokens instanceof Set ? state.tokens.size : index.size)
    : index.size;
  const anchors = selectAnchors(index, Math.min(D || tokensCount, tokensCount));
  const effectiveD = Math.min(D, Math.max(anchors.length, 0));
  const levels = [];
  levels.push({ cells: [{ anchor: null, tokens: anchors.slice(0, Math.min(effectiveD || anchors.length, anchors.length)) }] });

  if (!effectiveD || tokensCount <= effectiveD) {
    return { D, effectiveD: Math.min(tokensCount, effectiveD), levels, anchors, types };
  }

  const clusters = clusterToAnchors(index, anchors);
  const cells = [];
  for (const anchor of anchors) {
    const list = clusters.get(anchor) || [];
    const combined = [anchor, ...list];
    const cellTokens = combined.slice(0, effectiveD || combined.length);
    cells.push({ anchor, tokens: cellTokens });
  }
  levels.push({ cells });

  const pool = [];
  for (const anchor of anchors) {
    const list = clusters.get(anchor) || [];
    const combined = [anchor, ...list];
    if (combined.length > (effectiveD || combined.length)) {
      pool.push(...combined.slice(effectiveD));
    }
  }

  if (pool.length) {
    const L2cells = [];
    const span = Math.max(1, effectiveD || 1);
    const blocks = Math.ceil(pool.length / span);
    for (let i = 0; i < blocks; i++) {
      const anchor = cells[i % cells.length]?.anchor ?? null;
      const start = i * span;
      const slice = pool.slice(start, start + span);
      if (!slice.length) continue;
      L2cells.push({ anchor, tokens: slice });
    }
    if (L2cells.length) levels.push({ cells: L2cells });
  }

  return { D, effectiveD, levels, anchors, types };
}

function layoutPolygon(tokens, angles, radius, levelIndex) {
  const tau = Math.PI * 2;
  const out = [];
  if (!Array.isArray(tokens) || !tokens.length) return out;
  const useAngles = Array.isArray(angles) && angles.length ? angles : tokens.map((_, i) => (tau * i) / Math.max(1, tokens.length));
  for (let i = 0; i < tokens.length; i++) {
    const angle = useAngles[i % useAngles.length];
    const normAngle = normalizeAngle(angle);
    out.push({ token: tokens[i], angle: normAngle, radius, level: levelIndex, cellIndex: 0 });
  }
  return out;
}

function layoutSectorPolygon(tokens, baseAngle, sectorSpan, radius, levelIndex, cellIndex) {
  const tau = Math.PI * 2;
  const out = [];
  if (!Array.isArray(tokens) || !tokens.length) return out;
  if (tokens.length === 1) {
    out.push({ token: tokens[0], angle: normalizeAngle(baseAngle), radius, level: levelIndex, cellIndex });
    return out;
  }
  const step = sectorSpan / Math.max(tokens.length, 1);
  const start = baseAngle - (sectorSpan / 2) + step / 2;
  for (let i = 0; i < tokens.length; i++) {
    const angle = normalizeAngle(start + i * step);
    out.push({ token: tokens[i], angle, radius, level: levelIndex, cellIndex });
  }
  return out;
}

function normalizeAngle(angle) {
  const tau = Math.PI * 2;
  let a = angle % tau;
  if (a < 0) a += tau;
  return a;
}

function computeActiveAngles(types) {
  const count = Math.max(0, types.length * 2);
  if (!count) return [];
  const tau = Math.PI * 2;
  const step = tau / count;
  return Array.from({ length: count }, (_, i) => normalizeAngle(i * step));
}

function placeLevels(levels, effectiveD, activeAngles) {
  const positions = new Map();
  const cellsGeom = [];
  const placed = new Set();
  const anchorAngles = new Map();
  const levelCount = Array.isArray(levels) ? levels.length : 0;
  const tau = Math.PI * 2;
  let maxRadius = 0;

  if (!levelCount) {
    return { positions, cells: cellsGeom, maxRadius: 0, anchorAngles };
  }

  const first = levels[0]?.cells?.[0]?.tokens || [];
  const radius0 = 1;
  const l0 = layoutPolygon(first, activeAngles.slice(0, first.length), radius0, 0);
  maxRadius = Math.max(maxRadius, radius0);
  const cell0 = [];
  for (let i = 0; i < l0.length; i++) {
    const entry = l0[i];
    if (!positions.has(entry.token)) {
      positions.set(entry.token, entry);
      placed.add(entry.token);
      anchorAngles.set(entry.token, entry.angle);
    }
    cell0.push(entry);
  }
  cellsGeom.push({ level: 0, index: 0, anchor: null, tokens: cell0 });

  for (let levelIndex = 1; levelIndex < levelCount; levelIndex++) {
    const level = levels[levelIndex];
    const cells = Array.isArray(level?.cells) ? level.cells : [];
    const isLast = levelIndex === levelCount - 1;
    const radius = levelIndex + 1;
    maxRadius = Math.max(maxRadius, radius);
    const components = isLast ? cells.length : Math.max(activeAngles.length, cells.length, 1);
    const step = components ? tau / components : tau;
    for (let cellIndex = 0; cellIndex < cells.length; cellIndex++) {
      const cell = cells[cellIndex];
      const anchor = cell?.anchor ?? null;
      let baseAngle;
      if (isLast) {
        baseAngle = cellIndex * step;
      } else if (levelIndex === 1 && anchor != null && anchorAngles.has(anchor)) {
        baseAngle = anchorAngles.get(anchor);
      } else if (activeAngles.length) {
        baseAngle = activeAngles[cellIndex % activeAngles.length];
      } else {
        baseAngle = cellIndex * step;
      }
      const tokens = Array.isArray(cell?.tokens) ? cell.tokens : [];
      const fresh = tokens.filter(token => !placed.has(token));
      const sectorSpan = step;
      const placedEntries = layoutSectorPolygon(fresh, baseAngle, sectorSpan, radius, levelIndex, cellIndex);
      for (const entry of placedEntries) {
        positions.set(entry.token, entry);
        placed.add(entry.token);
      }
      const geomTokens = tokens.map(token => {
        const existing = positions.get(token);
        if (existing) {
          return Object.assign({}, existing, { cellIndex });
        }
        const angle = normalizeAngle(baseAngle);
        return { token, angle, radius, level: levelIndex, cellIndex };
      });
      cellsGeom.push({ level: levelIndex, index: cellIndex, anchor, tokens: geomTokens });
    }
  }

  return { positions, cells: cellsGeom, maxRadius, anchorAngles };
}

function computeLayout(graph, index, options = {}) {
  if (!graph) return { nodes: 0, edges: 0 };
  const idx = index instanceof Map ? index : window.HLSF?.lastCommand?.idx;
  const baseIndex = idx instanceof Map ? idx : new Map();
  const config = window.HLSF?.config || {};
  const desiredScope = (options?.scope || config.hlsfScope || 'db').toLowerCase();
  let scope = desiredScope === 'state' ? 'state' : 'db';

  const sessionTokens = window.Session?.tokens instanceof Set ? window.Session.tokens : new Set();
  const scopedTokens = new Set();
  if (scope === 'state') {
    for (const token of sessionTokens) {
      if (baseIndex.has(token)) scopedTokens.add(token);
    }
    if (!scopedTokens.size) scope = 'db';
  }

  let scopedIndex;
  if (scope === 'state') {
    scopedIndex = new Map();
    for (const token of scopedTokens) {
      scopedIndex.set(token, baseIndex.get(token));
    }
  } else {
    scopedIndex = baseIndex;
    for (const token of baseIndex.keys()) scopedTokens.add(token);
  }

  if (!(scopedIndex instanceof Map) || scopedIndex.size === 0) {
    scopedIndex = baseIndex;
    for (const token of baseIndex.keys()) scopedTokens.add(token);
  }

  const typeList = nonEmptyTypes(scopedIndex);
  const packed = packLevels(scopedIndex, scope, { relationTypes: { maxPresent: typeList.length }, tokens: scopedTokens });
  const activeAngles = computeActiveAngles(packed.types || []);
  const placed = placeLevels(packed.levels, packed.effectiveD, activeAngles);
  const metrics = computeDbStats(scopedIndex);

  const positions = placed.positions;
  const ensurePosition = (token) => {
    if (positions.has(token)) return;
    const radius = (placed.maxRadius || 1) + 1;
    positions.set(token, { token, angle: 0, radius, level: packed.levels.length, cellIndex: 0 });
  };
  for (const token of scopedIndex.keys()) ensurePosition(token);

  const newNodes = new Map();
  for (const [token, rec] of scopedIndex.entries()) {
    const node = graph.nodes.get(token) || {};
    const freq = Number.isFinite(rec?.frequency)
      ? rec.frequency
      : Number.isFinite(rec?.f)
        ? rec.f
        : Number.isFinite(rec?.freq)
          ? rec.freq
          : node.f;
    node.token = token;
    if (Number.isFinite(freq)) node.f = freq;
    const pos = positions.get(token);
    if (pos) {
      node.layer = pos.level;
      node.cluster = pos.cellIndex;
    }
    newNodes.set(token, node);
  }
  graph.nodes = newNodes;

  const levelCount = Array.isArray(packed.levels) ? packed.levels.length : 0;
  const lastLevelComponents = levelCount ? (packed.levels[levelCount - 1]?.cells?.length || 0) : 0;
  const layout = {
    scope,
    dimension: packed.D,
    effectiveDimension: packed.effectiveD,
    anchors: packed.anchors,
    levels: packed.levels,
    cells: placed.cells,
    activeAngles,
    positions,
    maxRadius: placed.maxRadius || levelCount || 1,
    anchorAngles: placed.anchorAngles,
    metrics,
    levelCount,
    lastLevelComponents,
    types: packed.types,
  };

  graph.dimensionLayout = layout;
  graph.anchors = Array.isArray(packed.anchors) ? packed.anchors : graph.anchors;
  graph._metrics = metrics;

  const linkCount = Array.isArray(graph.links)
    ? graph.links.length
    : (Array.isArray(graph.edges) ? graph.edges.length : 0);
  return {
    nodes: newNodes.size,
    edges: linkCount,
    layout,
    metrics,
  };
}

function prepareBuffers(graph, layout, options = {}) {
  const glyphOnly = options?.glyphOnly === true;
  window.HLSF.currentGraph = graph;
  window.HLSF.currentGlyphOnly = glyphOnly;
  window.HLSF.currentLayoutSnapshot = layout;
  if (window.HLSF?.state) {
    window.HLSF.state.patches = new Map();
    window.HLSF.state.emergentRot = 0;
  }
}

function collectWorkingMemoryAnchors(index, limit) {
  if (!(index instanceof Map)) return [];

  const anchors = [];
  const seen = new Set();
  const limitValue = Number.isFinite(limit) && limit > 0 ? limit : Infinity;

  const caseMap = new Map();
  for (const key of index.keys()) {
    if (typeof key !== 'string') continue;
    const lower = key.toLowerCase();
    if (!caseMap.has(lower)) caseMap.set(lower, key);
  }

  const pushToken = (token) => {
    if (anchors.length >= limitValue) return;
    if (!token) return;
    const lookup = typeof token === 'string' ? token.toLowerCase() : '';
    if (!lookup) return;
    const resolved = caseMap.get(lookup);
    if (!resolved || seen.has(resolved)) return;
    seen.add(resolved);
    anchors.push(resolved);
  };

  const liveState = typeof state !== 'undefined' ? state : window.CognitionEngine?.state;
  const stateTokens = Array.isArray(liveState?.tokenOrder) ? liveState.tokenOrder : [];
  for (const token of stateTokens) pushToken(token);

  const sessionTokens = window.Session?.tokens;
  if (sessionTokens instanceof Set) {
    for (const token of sessionTokens) pushToken(token);
  }

  const liveNodes = liveState?.liveGraph?.nodes;
  if (liveNodes instanceof Map) {
    for (const token of liveNodes.keys()) pushToken(token);
  }

  return anchors;
}

function anchorsForMode(args, idx){
  let index = idx;
  if (!(index instanceof Map)) {
    const db = getDb();
    if (!db) throw new Error('No DB loaded');
    loadGlyphMaps(db);
    index = buildIndex(db);
  }

  if (args.mode === 'conversation') {
    const conv = [...(Session?.tokens || [])].filter(t => index.has(t));
    const anchors = conv.length ? conv : defaultAnchors(index, 32);
    return { anchors, idx: index };
  }

  if (args.mode === 'tokens') {
    let anchors = args.tokens.filter(t => index.has(t));
    if (!anchors.length) anchors = defaultAnchors(index, 32);
    return { anchors, idx: index };
  }

  if (args.mode === 'glyphs') {
    const glyphTokens = [];
    for (const glyph of args.glyphs) {
      const val = GlyphToToken.get(glyph);
      if (!val) continue;
      if (val instanceof Set) glyphTokens.push(...val);
      else if (Array.isArray(val)) glyphTokens.push(...val);
      else glyphTokens.push(val);
    }
    const toks = glyphTokens.filter(t => index.has(t));
    const anchors = toks.length ? toks : defaultAnchors(index, 32);
    return { anchors, idx: index, glyphOnly: true };
  }

  const cap = getAnchorCap(index);
  const limit = cap > 0 ? cap : index.size;
  const scope = window.HLSF?.config?.metricScope;
  if (scope === METRIC_SCOPE.RUN) {
    const liveAnchors = collectWorkingMemoryAnchors(index, limit);
    if (liveAnchors.length) {
      return { anchors: liveAnchors, idx: index };
    }
  }
  return { anchors: defaultAnchors(index, limit), idx: index };
}

function nodeLabel(token, glyphOnly = false) {
  const glyph = TokenToGlyph.get(token);
  if (glyphOnly && glyph) return glyph;
  return glyph || token;
}

function edgeLabel(rtype) {
  if (typeof rtype !== 'string') return '';
  const cleaned = rtype.trim();
  if (!cleaned) return '';

  const normalized = normRelKey(cleaned);
  if (normalized) return REL_EN[normalized] || '';

  const withoutGlyph = cleaned.replace(/^[\p{S}\p{P}]+\s*/u, '');
  return withoutGlyph || cleaned;
}

function legacyPositions(graph, width, height, scale, centerX, centerY) {
  const anchorList = Array.isArray(graph?.anchors) && graph.anchors.length
    ? graph.anchors
    : Array.isArray(graph?.seeds) && graph.seeds.length
      ? graph.seeds
      : [...graph.nodes.keys()].slice(0, 1);
  const pos = new Map();
  const rotation = 0;
  const Rc = Math.min(width, height) * 0.35 * scale;
  const cx = Number.isFinite(centerX) ? centerX : width / 2;
  const cy = Number.isFinite(centerY) ? centerY : height / 2;

  anchorList.forEach((token, idx) => {
    const angle = (idx / Math.max(1, anchorList.length)) * Math.PI * 2 + rotation;
    const x = cx + Rc * Math.cos(angle);
    const y = cy + Rc * Math.sin(angle);
    pos.set(token, { x, y });
  });

  const groupByRoot = new Map();
  const edges = Array.isArray(graph.links) ? graph.links : Array.isArray(graph.edges) ? graph.edges : [];
  edges.forEach(edge => {
    if (!groupByRoot.has(edge.from)) groupByRoot.set(edge.from, []);
    groupByRoot.get(edge.from).push(edge);
  });

  for (const [root, edges] of groupByRoot.entries()) {
    const base = pos.get(root) || { x: cx, y: cy };
    const R = Math.min(width, height) * 0.18 * scale;
    const sorted = [...edges].sort((a, b) => b.w - a.w);
    const denom = Math.max(1, sorted.length - 1);
    sorted.forEach((edge, i) => {
      const theta = Math.PI * (i / denom);
      const x = base.x + R * Math.cos(theta);
      const y = base.y - R * Math.sin(theta);
      if (!pos.has(edge.to)) pos.set(edge.to, { x, y });
    });
  }

  return pos;
}

function clusterLevelLayout(graph, width, height, scale, centerX, centerY) {
  const rot = 0;
  const cx = Number.isFinite(centerX) ? centerX : width / 2;
  const cy = Number.isFinite(centerY) ? centerY : height / 2;
  let Lmax = 0;
  for (const node of graph.nodes.values()) {
    const layer = node?.layer;
    if (Number.isFinite(layer)) Lmax = Math.max(Lmax, layer | 0);
  }

  const layerCluster = new Map();
  for (const [token, node] of graph.nodes) {
    const layer = Number.isFinite(node?.layer) ? (node.layer | 0) : 0;
    const cluster = Number.isFinite(node?.cluster) ? (node.cluster | 0) : 0;
    const key = `${layer}:${cluster}`;
    const arr = layerCluster.get(key) || [];
    arr.push(token);
    layerCluster.set(key, arr);
  }

  const layers = Array.from({ length: Lmax + 1 }, () => new Map());
  for (const [key, toks] of layerCluster.entries()) {
    const [layerStr, clusterStr] = key.split(':');
    const layer = Number(layerStr) || 0;
    const cluster = Number(clusterStr) || 0;
    const bucket = layers[layer];
    toks.sort();
    bucket.set(cluster, toks);
  }

  const Rmax = Math.min(width, height) * 0.45 * scale;
  const dr = Rmax / Math.max(1, Lmax + 1);
  const pos = new Map();

  for (let layer = 0; layer < layers.length; layer++) {
    const entries = [...layers[layer].entries()]
      .sort((a, b) => b[1].length - a[1].length || a[0] - b[0]);
    const R = Math.max(20, dr * (layer + 1));
    const sectors = Math.max(1, entries.length);
    for (let s = 0; s < entries.length; s++) {
      const tokens = entries[s][1];
      const phi0 = rot + (s / sectors) * Math.PI * 2;
      const span = (Math.PI * 2) / sectors;
      const N = tokens.length;
      for (let i = 0; i < N; i++) {
        const theta = phi0 + (i / Math.max(1, N)) * span;
        const wobble = i % 2 ? 0.92 : 0.98;
        const r = R * wobble;
        pos.set(tokens[i], {
          x: cx + r * Math.cos(theta),
          y: cy + r * Math.sin(theta)
        });
      }
    }
  }
  return pos;
}

function ringPositions(graph, width, height, scale, centerX, centerY) {
  const cx = Number.isFinite(centerX) ? centerX : width / 2;
  const cy = Number.isFinite(centerY) ? centerY : height / 2;
  let L = 0;
  for (const node of graph.nodes.values()) {
    const rawLayer = node && Number.isFinite(node.layer) ? node.layer : 0;
    const layer = Math.max(0, Math.floor(rawLayer));
    if (layer > L) L = layer;
  }

  const rings = Array.from({ length: L + 1 }, () => []);
  for (const [token, node] of graph.nodes.entries()) {
    const layer = node && Number.isFinite(node.layer)
      ? Math.max(0, Math.floor(node.layer))
      : 0;
    rings[layer].push({ token, node });
  }

  for (const ring of rings) {
    ring.sort((a, b) => ((b.node?.degree || 0) - (a.node?.degree || 0)) || a.token.localeCompare(b.token));
  }

  const Rmax = Math.min(width, height) * 0.42 * scale;
  const dr = Rmax / Math.max(1, L + 1);
  const pos = new Map();
  const rotation = 0;

  for (let layer = 0; layer < rings.length; layer++) {
    const ring = rings[layer];
    if (!ring.length) continue;
    const R = Math.max(20, dr * (layer + 1));
    const N = ring.length;
    for (let i = 0; i < N; i++) {
      const theta = (i / N) * 2 * Math.PI + rotation;
      pos.set(ring[i].token, {
        x: cx + R * Math.cos(theta),
        y: cy + R * Math.sin(theta)
      });
    }
  }

  return pos;
}

function drawClusterOverlays(ctx, graph, positions) {
  const byLC = new Map();
  for (const [token, node] of graph.nodes) {
    const layer = Number.isFinite(node?.layer) ? (node.layer | 0) : 0;
    const cluster = Number.isFinite(node?.cluster) ? (node.cluster | 0) : 0;
    const key = `${layer}:${cluster}`;
    const arr = byLC.get(key) || [];
    arr.push(token);
    byLC.set(key, arr);
  }
  ctx.save();
  for (const [key, tokens] of byLC) {
    if (tokens.length < 3) continue;
    const pts = tokens.map(t => positions.get(t)).filter(Boolean);
    if (pts.length < 3) continue;
    const color = paletteColor(`cluster-${key}`);
    ctx.globalAlpha = 0.12;
    ctx.fillStyle = color;
    ctx.beginPath();
    ctx.moveTo(pts[0].x, pts[0].y);
    for (let i = 1; i < pts.length; i++) ctx.lineTo(pts[i].x, pts[i].y);
    ctx.closePath();
    ctx.fill();
  }
  ctx.restore();
}

function colorWithAlpha(color, alpha) {
  const normalized = Math.max(0, Math.min(1, Number.isFinite(alpha) ? alpha : 0));
  if (typeof color !== 'string' || !color) {
    return `rgba(0, 0, 0, ${normalized})`;
  }
  if (color.startsWith('#')) {
    let hex = color.slice(1);
    if (hex.length === 3) {
      hex = hex.split('').map((ch) => ch + ch).join('');
    }
    if (hex.length >= 6) {
      const r = parseInt(hex.slice(0, 2), 16);
      const g = parseInt(hex.slice(2, 4), 16);
      const b = parseInt(hex.slice(4, 6), 16);
      return `rgba(${r}, ${g}, ${b}, ${normalized})`;
    }
  }
  const rgbaMatch = color.match(/rgba?\(([^)]+)\)/i);
  if (rgbaMatch) {
    const [r = '0', g = '0', b = '0'] = rgbaMatch[1].split(',').map((c) => c.trim());
    return `rgba(${r}, ${g}, ${b}, ${normalized})`;
  }
  return color;
}

function drawRoundedRectPath(ctx, x, y, width, height, radius) {
  const r = Math.max(0, Math.min(radius, Math.min(width / 2, height / 2)));
  if (typeof ctx.roundRect === 'function') {
    ctx.beginPath();
    ctx.roundRect(x, y, width, height, r);
    return;
  }
  ctx.beginPath();
  ctx.moveTo(x + r, y);
  ctx.lineTo(x + width - r, y);
  ctx.quadraticCurveTo(x + width, y, x + width, y + r);
  ctx.lineTo(x + width, y + height - r);
  ctx.quadraticCurveTo(x + width, y + height, x + width - r, y + height);
  ctx.lineTo(x + r, y + height);
  ctx.quadraticCurveTo(x, y + height, x, y + height - r);
  ctx.lineTo(x, y + r);
  ctx.quadraticCurveTo(x, y, x + r, y);
  ctx.closePath();
}

function renderNodeLabelOverlay(ctx, text, centerX, baselineY, radius, theme, nodeColor, inFocus, alphaValue) {
  if (!text) return;
  const metrics = ctx.measureText(text);
  const width = metrics.width || 0;
  const ascent = metrics.actualBoundingBoxAscent || 9;
  const descent = metrics.actualBoundingBoxDescent || 3;
  const padX = 6;
  const padY = 4;
  const boxWidth = width + padX * 2;
  const boxHeight = ascent + descent + padY * 2;
  const boxX = centerX - boxWidth / 2;
  const boxY = baselineY - ascent - padY;
  const overlayAlpha = Math.max(0.2, Math.min(1, (Number.isFinite(alphaValue) ? alphaValue : 0.1) * 1.2));
  const baseColor = inFocus
    ? 'rgba(0, 255, 153, 0.35)'
    : (theme.bg === '#fff'
        ? 'rgba(255, 255, 255, 0.82)'
        : 'rgba(0, 0, 0, 0.72)');

  ctx.save();
  ctx.globalAlpha = overlayAlpha;
  ctx.fillStyle = baseColor;
  drawRoundedRectPath(ctx, boxX, boxY, boxWidth, boxHeight, Math.min(12, boxHeight / 2));
  ctx.fill();
  ctx.restore();

  const trailTop = boxY + boxHeight - 1;
  const trailBottom = baselineY + radius + 6;
  if (trailBottom > trailTop) {
    ctx.save();
    const gradient = ctx.createLinearGradient(0, trailTop, 0, trailBottom);
    gradient.addColorStop(0, colorWithAlpha(baseColor, overlayAlpha * 0.85));
    gradient.addColorStop(1, colorWithAlpha(nodeColor, 0));
    ctx.globalAlpha = Math.min(1, Number.isFinite(alphaValue) ? alphaValue : 0.1);
    ctx.fillStyle = gradient;
    ctx.fillRect(boxX + padX, trailTop, Math.max(0, boxWidth - padX * 2), trailBottom - trailTop);
    ctx.restore();
  }
}

function drawComposite(graph, opts = {}) {
  const cfg = window.HLSF.config;
  const canvas = window.HLSF.canvas || (window.HLSF.canvas = document.getElementById('hlsf-canvas'));
  if (!canvas) {
    console.warn('HLSF canvas element not found');
    return;
  }
  const ctx = window.HLSF.ctx || (window.HLSF.ctx = canvas.getContext('2d'));
  const dpr = window.devicePixelRatio || 1;
  const displayWidth = canvas.clientWidth || canvas.width || 0;
  const displayHeight = canvas.clientHeight || canvas.height || 0;
  const bufferWidth = Math.max(1, Math.round(displayWidth * dpr));
  const bufferHeight = Math.max(1, Math.round(displayHeight * dpr));
  if (canvas.width !== bufferWidth || canvas.height !== bufferHeight) {
    canvas.width = bufferWidth;
    canvas.height = bufferHeight;
  }
  const width = displayWidth || canvas.width / dpr;
  const height = displayHeight || canvas.height / dpr;
  const theme = cfg.whiteBg
    ? { bg: '#fff', fg: '#000', hint: '#444' }
    : { bg: '#000', fg: '#fff', hint: '#bbb' };
  const edgeColorMode = normalizeEdgeColorMode(cfg.edgeColorMode);
  const edgeWidthControl = document.getElementById('edgew');
  const edgeWidth = clampEdgeWidth(cfg.edgeWidth);
  const nodeScale = clampNodeSize(cfg.nodeSize);
  const showGlow = cfg.showNodeGlow === true;

  if (!window.HLSF.__centerInit) {
    window.HLSF.view.x = width / 2;
    window.HLSF.view.y = height / 2;
    syncViewToConfig();
    window.HLSF.__centerInit = true;
  }

  syncViewToConfig();
  const view = window.HLSF.view;
  const zoom = Number.isFinite(view.scale) ? view.scale : 1;

  ctx.save();
  ctx.setTransform(1, 0, 0, 1, 0, 0);
  ctx.globalCompositeOperation = 'source-over';
  ctx.globalAlpha = 1.0;
  ctx.fillStyle = theme.bg;
  ctx.fillRect(0, 0, canvas.width, canvas.height);
  ctx.restore();

  ctx.save();
  ctx.scale(dpr, dpr);
  ctx.translate(view.x, view.y);
  ctx.scale(zoom, zoom);
  ctx.strokeStyle = theme.fg;
  ctx.textAlign = 'center';
  ctx.textBaseline = 'middle';
  const controlValue = edgeWidthControl ? parseFloat(edgeWidthControl.value) : NaN;
  const edgeWidthValue = Number.isFinite(controlValue) ? controlValue : edgeWidth;
  const safeZoom = Math.max(zoom, 1e-4);
  const zoomAttenuation = Math.max(0.2, Math.min(5, 1 / Math.sqrt(safeZoom)));
  ctx.lineWidth = Math.max(0.01, edgeWidthValue * zoomAttenuation) * dpr;
  const fontScale = Math.max(0.35, Math.min(3, zoomAttenuation));
  ctx.font = `${Math.max(9, Math.round(12 * fontScale))}px 'Fira Code', monospace`;

  const layoutScale = 1;
  const layoutMode = normalizeLayout(window.HLSF.config.layout);
  let pos;
  if (graph.live) {
    pos = ringPositions(graph, width, height, layoutScale, 0, 0);
  } else if (layoutMode === 'dimension' && graph.dimensionLayout) {
    const dim = graph.dimensionLayout;
    const radialMax = Math.max(1, dim.maxRadius || 1);
    const radiusScale = Math.min(width, height) * 0.42 * layoutScale;
    pos = new Map();
    for (const [token, entry] of dim.positions.entries()) {
      const radius = (entry?.radius || 1) / radialMax * radiusScale;
      const angle = entry?.angle || 0;
      const x = Math.cos(angle) * radius;
      const y = Math.sin(angle) * radius;
      pos.set(token, { x, y });
    }
  } else if (layoutMode === 'affinity') {
    pos = clusterLevelLayout(graph, width, height, layoutScale, 0, 0);
  } else if (layoutMode === 'layered') {
    pos = ringPositions(graph, width, height, layoutScale, 0, 0);
  } else {
    pos = legacyPositions(graph, width, height, layoutScale, 0, 0);
  }

  const patches = computePatches(graph, pos);
  window.HLSF.state.patches = patches;
  const rotatedPositions = new Map();
  for (const [token, base] of pos.entries()) {
    const node = graph.nodes.get(token);
    rotatedPositions.set(token, rotatedPos(token, base, node));
  }

  if (layoutMode === 'affinity') {
    drawClusterOverlays(ctx, graph, rotatedPositions);
  }

  if (layoutMode === 'dimension' && graph.dimensionLayout) {
    ctx.save();
    ctx.globalAlpha = 0.35;
    const polyWidth = Math.max(0.01, Math.min(1, edgeWidthValue * zoomAttenuation)) * dpr;
    ctx.lineWidth = polyWidth;
    ctx.strokeStyle = theme.hint;
    const cells = Array.isArray(graph.dimensionLayout.cells) ? graph.dimensionLayout.cells : [];
    for (const cell of cells) {
      const tokens = Array.isArray(cell?.tokens) ? cell.tokens : [];
      const pts = tokens
        .map(t => rotatedPositions.get(t.token))
        .filter(Boolean);
      if (pts.length < 3) continue;
      ctx.beginPath();
      ctx.moveTo(pts[0].x, pts[0].y);
      for (let i = 1; i < pts.length; i++) ctx.lineTo(pts[i].x, pts[i].y);
      ctx.closePath();
      ctx.stroke();
    }
    ctx.restore();
  }

  const glyphOnly = opts.glyphOnly === true;
  const focusSet = window.HLSF?.state?.documentFocus instanceof Set
    ? window.HLSF.state.documentFocus
    : null;

  ctx.lineWidth = Math.max(0.01, edgeWidthValue * zoomAttenuation) * dpr;

  const hitAreas = new Map();

  if (cfg.showEdges !== false) {
    const batches = new Map();
    const edges = Array.isArray(graph.links) ? graph.links : Array.isArray(graph.edges) ? graph.edges : [];
    for (const edge of edges) {
      const fromPos = rotatedPositions.get(edge.from) || rotatedPositions.get(edge.to);
      const toPos = rotatedPositions.get(edge.to);
      if (!fromPos || !toPos) continue;
      const viewScale = window.HLSF?.view?.scale ?? zoom;
      const dx = (toPos.x - fromPos.x) * viewScale;
      const dy = (toPos.y - fromPos.y) * viewScale;
      if ((dx * dx + dy * dy) < 0.25) continue;
      const fromFocus = focusSet && focusSet.has((edge.from || '').toLowerCase());
      const toFocus = focusSet && focusSet.has((edge.to || '').toLowerCase());
      const edgeFocus = fromFocus && toFocus;
      const strokeColor = edgeFocus ? '#00ffcc' : compositeEdgeStrokeColor(edge, edgeColorMode) || theme.fg;
      if (!batches.has(strokeColor)) batches.set(strokeColor, []);
      batches.get(strokeColor).push({ from: fromPos, to: toPos, edge, edgeFocus });
    }
    for (const [color, edges] of batches.entries()) {
      ctx.strokeStyle = color;
      for (const { from, to, edge, edgeFocus } of edges) {
        ctx.globalAlpha = edgeFocus ? Math.min(1, baseAlpha() * 1.5) : edgeAlphaFromWeight(edge.w);
        ctx.lineWidth = Math.max(0.01, edgeWidthValue * zoomAttenuation * (edgeFocus ? 1.8 : 1)) * dpr;
        ctx.beginPath();
        ctx.moveTo(from.x, from.y);
        ctx.lineTo(to.x, to.y);
        ctx.stroke();
      }
    }
    ctx.globalAlpha = 1.0;
    ctx.strokeStyle = theme.fg;
    ctx.lineWidth = Math.max(0.01, edgeWidthValue * zoomAttenuation) * dpr;
  }

  for (const [token, data] of graph.nodes.entries()) {
    const position = rotatedPositions.get(token);
    if (!position) continue;
    const freq = typeof data.f === 'number' ? data.f : 1;
    const nodeKey = (token || '').toLowerCase();
    const inFocus = focusSet && focusSet.has(nodeKey);
    const radius = Math.max(2, (4 + 2 * Math.log2(1 + Math.max(0, freq))) * nodeScale * (inFocus ? 1.6 : 1));
    const nodeColor = inFocus
      ? '#00ff88'
      : data?.color
        || (data?.status === 'cached' ? '#44ff44' : data?.status === 'unknown' ? '#ff8800' : theme.fg);
    const alphaValue = baseAlpha();
    ctx.save();
    if (showGlow) {
      ctx.shadowColor = inFocus ? 'rgba(0, 255, 200, 0.65)' : 'rgba(0, 255, 136, 0.35)';
      ctx.shadowBlur = (inFocus ? 24 : 14) * Math.max(1, zoom);
    }
    ctx.beginPath();
    ctx.fillStyle = nodeColor;
    ctx.globalAlpha = alphaValue;
    ctx.arc(position.x, position.y, radius, 0, Math.PI * 2);
    ctx.fill();
    ctx.globalAlpha = alphaValue;
    ctx.strokeStyle = inFocus ? '#00ffcc' : theme.fg;
    ctx.beginPath();
    ctx.arc(position.x, position.y, radius, 0, Math.PI * 2);
    ctx.stroke();
    ctx.restore();
    ctx.globalAlpha = 1.0;
    if (cfg.showLabels !== false) {
      const labelText = nodeLabel(token, glyphOnly);
      const labelY = position.y - (radius + 12);
      renderNodeLabelOverlay(ctx, labelText, position.x, labelY, radius, theme, nodeColor, inFocus, alphaValue);
      ctx.globalAlpha = alphaValue;
      ctx.fillStyle = inFocus ? '#00ffcc' : theme.fg;
      ctx.fillText(labelText, position.x, labelY);
      ctx.globalAlpha = 1.0;
    }

    hitAreas.set(token, { x: position.x, y: position.y, radius });
  }

  window.HLSF.rendering = window.HLSF.rendering || {};
  window.HLSF.rendering.nodeHitAreas = hitAreas;
  window.HLSF.rendering.nodePositions = rotatedPositions;

  ctx.restore();
}

function getNodeHitAreas() {
  const map = window.HLSF?.rendering?.nodeHitAreas;
  return map instanceof Map ? map : new Map();
}

function canvasPointToWorld(event) {
  const canvas = window.HLSF?.canvas || document.getElementById('hlsf-canvas');
  if (!canvas || !event) return null;
  const rect = canvas.getBoundingClientRect();
  const x = event.clientX - rect.left;
  const y = event.clientY - rect.top;
  const view = window.HLSF?.view || { x: 0, y: 0, scale: 1 };
  const scale = Number.isFinite(view?.scale) && view.scale !== 0 ? view.scale : 1;
  return {
    x: (x - (Number.isFinite(view?.x) ? view.x : 0)) / scale,
    y: (y - (Number.isFinite(view?.y) ? view.y : 0)) / scale,
  };
}

function findTokenAtCanvasEvent(event) {
  const world = canvasPointToWorld(event);
  if (!world) return null;
  let bestToken = null;
  let bestDist = Infinity;
  for (const [token, area] of getNodeHitAreas()) {
    if (!token || !area) continue;
    const radius = Number(area.radius) || 0;
    const dx = world.x - (Number(area.x) || 0);
    const dy = world.y - (Number(area.y) || 0);
    const dist = Math.hypot(dx, dy);
    const limit = radius > 0 ? radius : 8;
    if (dist <= limit && dist < bestDist) {
      bestDist = dist;
      bestToken = token;
    }
  }
  return bestToken;
}

async function resolveAdjacencyRecord(token) {
  const raw = typeof token === 'string' ? token : '';
  const lower = raw.toLowerCase();
  if (!lower) return null;

  const tryMaps = (maps) => {
    for (const map of maps) {
      if (!(map instanceof Map)) continue;
      const direct = map.get(raw) || map.get(lower);
      if (direct) return direct;
    }
    return null;
  };

  const preliminary = tryMaps([
    window.HLSF?.lastCommand?.idx,
    window.HLSF?.indexCache,
    window.HLSF?.matrices,
  ]);
  if (preliminary) return preliminary;

  const cached = getCachedRecordForToken(raw) || getCachedRecordForToken(lower);
  if (cached) return cached;

  try {
    const idx = await loadOrGetIndex();
    if (idx instanceof Map) {
      const fromIdx = idx.get(raw) || idx.get(lower);
      if (fromIdx) return fromIdx;
    }
  } catch (err) {
    console.warn('Unable to load adjacency index for token:', raw, err);
  }

  return null;
}

async function gatherAdjacencyEntries(token) {
  const record = await resolveAdjacencyRecord(token);
  if (!record) return null;
  const matrix = Array.isArray(record?.edges) ? record : buildMatrixForRecord(record);
  if (!matrix || !Array.isArray(matrix.edges)) return null;

  const aggregate = new Map();
  for (const relation of matrix.edges) {
    if (!relation) continue;
    const relKey = relation.rtype || relation.rel || relation.type || '';
    const rel = normRelKey(relKey) || relKey || '∼';
    const items = Array.isArray(relation.items) ? relation.items : [];
    for (const item of items) {
      if (!item) continue;
      const neighbor = item.token || item.id || item.to;
      if (!neighbor) continue;
      const neighborLower = neighbor.toLowerCase();
      const weight = Number.isFinite(item.weight)
        ? item.weight
        : Number.isFinite(item.w)
          ? item.w
          : Number(relation.aggWeight) || 0;
      const key = `${rel}|${neighborLower}`;
      const existing = aggregate.get(key);
      if (!existing || (Number.isFinite(weight) && weight > existing.weight)) {
        aggregate.set(key, {
          token: neighbor,
          tokenLower: neighborLower,
          rel,
          weight: Number.isFinite(weight) ? weight : 0,
          cached: isTokenCached(neighborLower),
        });
      }
    }
  }

  const entries = Array.from(aggregate.values()).sort((a, b) => {
    const aw = Number.isFinite(a.weight) ? a.weight : 0;
    const bw = Number.isFinite(b.weight) ? b.weight : 0;
    return bw - aw;
  });

  const uncached = entries.filter(entry => entry && entry.cached === false);
  const focusSet = new Set();
  focusSet.add(token.toLowerCase());
  for (const entry of uncached) {
    if (entry?.tokenLower) focusSet.add(entry.tokenLower);
  }

  return {
    entries,
    uncached,
    focusTokens: Array.from(focusSet),
  };
}

function buildAdjacencyLogHtml(token, uncachedEntries) {
  const safeToken = sanitize(token);
  if (!Array.isArray(uncachedEntries) || uncachedEntries.length === 0) {
    return `<div class="adjacency-insight"><strong>${safeToken}</strong><br><em>All adjacent tokens are cached.</em></div>`;
  }

  const grouped = new Map();
  for (const entry of uncachedEntries) {
    if (!entry) continue;
    const rel = entry.rel || '∼';
    if (!grouped.has(rel)) grouped.set(rel, []);
    grouped.get(rel).push(entry);
  }

  const lines = [];
  for (const [rel, list] of grouped) {
    if (!Array.isArray(list) || list.length === 0) continue;
    list.sort((a, b) => {
      const aw = Number.isFinite(a.weight) ? a.weight : 0;
      const bw = Number.isFinite(b.weight) ? b.weight : 0;
      return bw - aw;
    });
    const preview = list.slice(0, 6).map(item => {
      const weightText = Number.isFinite(item.weight) && item.weight > 0
        ? ` (${item.weight.toFixed(2)})`
        : '';
      return `${sanitize(item.token)}${weightText}`;
    });
    const remainder = list.length - preview.length;
    const suffix = remainder > 0 ? ` +${remainder} more` : '';
    const relLabel = sanitize(relDisplay(rel) || rel);
    lines.push(`• ${relLabel}: ${preview.join(', ')}${suffix}`);
  }

  if (!lines.length) {
    return `<div class="adjacency-insight"><strong>${safeToken}</strong><br><em>No uncached adjacencies found.</em></div>`;
  }

  return `<div class="adjacency-insight"><strong>${safeToken}</strong><br>${lines.join('<br>')}</div>`;
}

async function revealAdjacenciesForToken(token) {
  if (!token) return;
  const info = await gatherAdjacencyEntries(token);
  if (!info || !Array.isArray(info.entries) || info.entries.length === 0) {
    logWarning(`No adjacency data available for ${token}.`);
    setDocumentFocusTokens([token.toLowerCase()]);
    return;
  }
  setDocumentFocusTokens(info.focusTokens);
  const html = buildAdjacencyLogHtml(token, info.uncached);
  addLog(html);
}

async function cacheAdjacencyNeighbors(token) {
  if (!token) return;
  const info = await gatherAdjacencyEntries(token);
  if (!info || !Array.isArray(info.entries) || info.entries.length === 0) {
    logWarning(`No adjacency data available for ${token}.`);
    setDocumentFocusTokens([token.toLowerCase()]);
    return;
  }

  setDocumentFocusTokens(info.focusTokens);

  if (!info.uncached.length) {
    logOK(`All adjacent tokens are already cached for ${token}.`);
    return;
  }

  const targets = Array.from(new Set(info.uncached.map(entry => entry.token).filter(Boolean)));
  const focusSummary = targets.slice(0, 6).join(', ');
  const status = logStatus(`Caching ${targets.length} adjacent token${targets.length === 1 ? '' : 's'} near ${token}…`);

  try {
    const context = `Manual adjacency expansion triggered by double-click on ${token}. Focus tokens: ${focusSummary}.`;
    const label = `Manual cache ${token}`;
    const results = await batchFetchAdjacencies(targets, context, label);
    const { hits, misses, total } = summarizeAdjacencyResults(results);
    let offline = 0;
    let errors = 0;
    if (results instanceof Map) {
      for (const entry of results.values()) {
        if (!entry) continue;
        if (entry.offline) offline += 1;
        if (entry.error && entry.error !== 'network_offline') errors += 1;
      }
    }

    if (status) {
      const parts = [];
      parts.push(`${total} request${total === 1 ? '' : 's'}`);
      if (misses > 0) parts.push(`${misses} new`);
      if (hits > 0) parts.push(`${hits} cached`);
      if (offline > 0) parts.push(`${offline} offline`);
      if (errors > 0) parts.push(`${errors} error${errors === 1 ? '' : 's'}`);
      status.innerHTML = `✅ ${sanitize(token)}: ${parts.join(' • ')}`;
    }

    if (hasNewAdjacencyData(results)) {
      notifyHlsfAdjacencyChange('manual-cache', { immediate: true });
    } else if (offline > 0 && offline === (total || targets.length)) {
      logWarning('Adjacency expansion deferred due to offline mode.');
    }
  } catch (err) {
    if (status) {
      status.innerHTML = `❌ ${sanitize(`Failed to cache adjacencies for ${token}: ${err?.message || err}`)}`;
    }
    logError(`Failed to cache adjacencies for ${token}: ${err?.message || err}`);
  }
}

function computePatches(graph, pos) {
  const groups = new Map();
  for (const [token, node] of graph.nodes) {
    const layer = Number.isFinite(node?.layer) ? (node.layer | 0) : 0;
    const cluster = Number.isFinite(node?.cluster) ? (node.cluster | 0) : 0;
    const key = `${layer}:${cluster}`;
    if (!groups.has(key)) groups.set(key, []);
    groups.get(key).push(token);
  }
  const patches = new Map();
  const prev = window.HLSF?.state?.patches;
  for (const [key, toks] of groups) {
    const pts = toks.map(t => pos.get(t)).filter(Boolean);
    if (!pts.length) continue;
    const cx = pts.reduce((sum, p) => sum + p.x, 0) / pts.length;
    const cy = pts.reduce((sum, p) => sum + p.y, 0) / pts.length;
    const prevPatch = prev instanceof Map ? prev.get(key) : null;
    const angle = prevPatch && Number.isFinite(prevPatch.angle) ? prevPatch.angle : 0;
    patches.set(key, { cx, cy, angle });
  }
  return patches;
}

function rotate_patches(dt) {
  const state = window.HLSF?.state;
  if (!state?.emergent?.on) return;
  const speed = Number.isFinite(state.emergent.speed) ? state.emergent.speed : 0;
  if (!speed) return;
  const patches = state.patches instanceof Map ? state.patches : null;
  if (!patches) return;
  const tau = Math.PI * 2;
  for (const patch of patches.values()) {
    const current = Number.isFinite(patch?.angle) ? patch.angle : 0;
    patch.angle = (current + speed * dt) % tau;
  }
}

function rotatedPos(token, basePos, node) {
  if (!basePos) return basePos;
  const state = window.HLSF?.state;
  if (!state?.emergent?.on) return basePos;
  const layer = Number.isFinite(node?.layer) ? (node.layer | 0) : 0;
  const cluster = Number.isFinite(node?.cluster) ? (node.cluster | 0) : 0;
  const patchKey = `${layer}:${cluster}`;
  const patch = state.patches instanceof Map ? state.patches.get(patchKey) : null;
  if (!patch) return basePos;
  const angle = Number.isFinite(patch.angle) ? patch.angle : 0;
  const s = Math.sin(angle);
  const c = Math.cos(angle);
  const x = basePos.x - patch.cx;
  const y = basePos.y - patch.cy;
  return { x: patch.cx + c * x - s * y, y: patch.cy + s * x + c * y };
}

// ---------------- O20 layout ----------------
function buildO20Layout(width, height, margin = 32) {
  const cx = width / 2;
  const cy = height / 2;
  const R = Math.min(cx, cy) - margin;
  const slots = [];
  for (let i = 0; i < 20; i++) {
    const theta = Math.PI * (i / 19);
    slots.push({
      x: cx + R * Math.cos(theta),
      y: cy - R * Math.sin(theta),
      theta
    });
  }
  return { cx, cy, R, slots };
}

function getCachedO20Layout(width, height, margin = 32) {
  window.HLSF = window.HLSF || {};
  const cache = window.HLSF.layoutCache;
  if (cache && cache.width === width && cache.height === height && cache.margin === margin) {
    return cache.layout;
  }
  const layout = buildO20Layout(width, height, margin);
  window.HLSF.layoutCache = { width, height, margin, layout };
  return layout;
}

function applyFrequencyVisuals(f) {
  const value = typeof f === 'number' ? f : 0;
  const stats = window.HLSF?.metrics?.freqStats;
  if (!stats || typeof stats.min !== 'number' || typeof stats.max !== 'number') {
    const clamped = Math.min(1, Math.max(0, value));
    return { norm: clamped, isHigh: value >= 1 };
  }
  const range = stats.max - stats.min;
  const norm = range === 0 ? 0 : (value - stats.min) / range;
  const clamped = Math.min(1, Math.max(0, norm));
  const threshold = typeof stats.p90 === 'number' ? stats.p90 : stats.max;
  return { norm: clamped, isHigh: value >= threshold };
}

// ---------------- Canvas renderer ----------------
function drawHLSFMatrix(graph, opts = {}) {
  drawComposite(graph, opts);
}

let _anim = null;
function animateComposite(graph, glyphOnly = false) {
  if (!graph) return;
  cancelAnimationFrame(_anim);
  window.HLSF.currentGraph = graph;
  window.HLSF.currentGlyphOnly = glyphOnly === true;
  let last = performance.now();
  (function loop(now) {
    const dt = (now - last) / 1000;
    last = now;
    stepRotation(dt);
    drawComposite(graph, { glyphOnly });
    _anim = requestAnimationFrame(loop);
  })(last);
}

function animateHLSF(graph, glyphOnly = false) {
  if (!graph) return;
  const canvas = window.HLSF.canvas || (window.HLSF.canvas = document.getElementById('hlsf-canvas'));
  if (!canvas) {
    console.warn('HLSF canvas element not found for animation');
    return;
  }

  cancelAnimationFrame(_anim);
  window.HLSF.currentGraph = graph;
  window.HLSF.currentGlyphOnly = glyphOnly === true;
  let last = performance.now();
  (function loop(now) {
    const dt = (now - last) / 1000;
    last = now;
    stepRotation(dt);
    drawHLSFMatrix(graph, { glyphOnly });
    _anim = requestAnimationFrame(loop);
  })(last);
}

function stopHLSFAnimation() {
  if (_anim) {
    cancelAnimationFrame(_anim);
    _anim = null;
  }
  if (window.HLSF) {
    window.HLSF.currentGraph = null;
    window.HLSF.currentGlyphOnly = false;
    window.HLSF.__centerInit = false;
  }
  if (typeof stopLegacyHLSFAnimation === 'function') {
    try {
      stopLegacyHLSFAnimation();
    } catch (err) {
      console.warn('Legacy HLSF animation stop failed:', err);
    }
  }
}

const MAX_REL_TYPES = 50;
const MAX_EDGES_PER_TYPE = 10;

function clampRelationTypeCap(value) {
  if (value === Infinity) return Infinity;
  if (typeof value === 'string') {
    const norm = value.trim().toLowerCase();
    if (norm === 'all' || norm === '∞' || norm === 'infinity') return Infinity;
  }
  const numeric = Math.floor(Number(value));
  if (!Number.isFinite(numeric)) return MAX_REL_TYPES;
  if (numeric <= 0) return MAX_REL_TYPES;
  return Math.min(MAX_REL_TYPES, Math.max(1, numeric));
}

function clampEdgesPerType(value) {
  if (value === Infinity) return Infinity;
  if (typeof value === 'string') {
    const norm = value.trim().toLowerCase();
    if (norm === 'all' || norm === '∞' || norm === 'infinity') return Infinity;
  }
  const numeric = Math.floor(Number(value));
  if (!Number.isFinite(numeric)) return 3;
  if (numeric <= 0) return 3;
  return Math.min(MAX_EDGES_PER_TYPE, Math.max(1, numeric));
}

function clampEdgeWidth(value) {
  const numeric = Number(value);
  if (!Number.isFinite(numeric)) return 0.02;
  return Math.min(1, Math.max(0.01, numeric));
}

function clampNodeSize(value) {
  const numeric = Number(value);
  if (!Number.isFinite(numeric)) return 1;
  return Math.min(2.5, Math.max(0.5, numeric));
}

function normalizeEdgeColorMode(value) {
  switch (value) {
    case 'weight':
    case 'relation':
      return value;
    default:
      return 'theme';
  }
}

function normalizeMetricScope(value) {
  if (value === METRIC_SCOPE.DB) return METRIC_SCOPE.DB;
  if (typeof value === 'string' && value.toLowerCase() === METRIC_SCOPE.DB) return METRIC_SCOPE.DB;
  return METRIC_SCOPE.RUN;
}

function normalizeLayout(value) {
  const v = typeof value === 'string' ? value.toLowerCase() : value;
  switch (v) {
    case 'dimension':
    case 'affinity':
    case 'layered':
    case 'legacy':
      return v;
    default:
      return 'dimension';
  }
}

function describeAffinityMentalState(threshold, iterations) {
  const thr = Number.isFinite(threshold) ? threshold : 0.35;
  const iters = Number.isFinite(iterations) ? iterations : 8;
  const thrBand = thr <= 0.2 ? 'low'
    : thr <= 0.4 ? 'medium'
    : thr <= 0.6 ? 'high'
    : 'veryHigh';
  const iterBand = iters <= 4 ? 'brief'
    : iters <= 9 ? 'steady'
    : 'extended';

  const mechanics = `Neighbors must score at least ${thr.toFixed(2)} on the 60/40 cosine–Jaccard affinity mix to influence clustering. The loop allows up to ${iters} iteration${iters === 1 ? '' : 's'} before settling.`;

  const STATES = {
    low: {
      brief: {
        name: 'Impulsive ideation',
        desc: 'Weak ties are welcomed but the loop stops quickly, so early, noisy neighbors shape the clusters.'
      },
      steady: {
        name: 'Expansive brainstorming',
        desc: 'Low thresholds keep associative links flowing while a few passes weave them into loose but lively groups.'
      },
      extended: {
        name: 'Hypnagogic free association',
        desc: 'Almost every tenuous link survives repeated revisits, letting clusters blend in a dreamlike drift.'
      }
    },
    medium: {
      brief: {
        name: 'Decisive synthesis',
        desc: 'Moderate evidence is required but only a handful of passes occur, yielding balanced snap decisions.'
      },
      steady: {
        name: 'Focused yet flexible attention',
        desc: 'Clustering balances evidence with patience, producing well-formed communities without overthinking.'
      },
      extended: {
        name: 'Reflective integration',
        desc: 'Moderate filters paired with long deliberation polish clusters through repeated, thoughtful reconciliation.'
      }
    },
    high: {
      brief: {
        name: 'Surgical categorization',
        desc: 'Only strong alignments are heeded and the loop resolves quickly, carving crisp, selective groups.'
      },
      steady: {
        name: 'Structured analytical focus',
        desc: 'Strict similarity demands with measured revisits create tight, compartmentalized communities.'
      },
      extended: {
        name: 'Perfectionistic rumination',
        desc: 'High selectivity and many passes continually prune ambiguous members in search of immaculate boundaries.'
      }
    },
    veryHigh: {
      brief: {
        name: 'Rigid snap judgments',
        desc: 'Only the strongest neighbors are considered and the process halts fast, leaving fragmented results.'
      },
      steady: {
        name: 'Guarded deliberation',
        desc: 'Strict gates with limited revisits keep clusters narrow while cautiously revisiting edge cases.'
      },
      extended: {
        name: 'Tunnel-vision fixation',
        desc: 'Extreme selectivity applied over many rounds replays only the most forceful convictions.'
      }
    }
  };

  const preset = STATES[thrBand] && STATES[thrBand][iterBand]
    ? STATES[thrBand][iterBand]
    : null;
  if (preset) return Object.assign({ mechanics }, preset);
  return {
    name: 'Adaptive clustering',
    desc: `Threshold ${thr.toFixed(2)} with ${iters} iteration${iters === 1 ? '' : 's'} blends evidence filtering with iterative refinement.`,
    mechanics,
  };
}

const MENTAL_STATE_PRESET_CONFIGS = [
  { id: 'low-brief', threshold: 0.18, iterations: 3 },
  { id: 'low-steady', threshold: 0.18, iterations: 6 },
  { id: 'low-extended', threshold: 0.18, iterations: 12 },
  { id: 'medium-brief', threshold: 0.35, iterations: 4 },
  { id: 'medium-steady', threshold: 0.35, iterations: 8 },
  { id: 'medium-extended', threshold: 0.35, iterations: 12 },
  { id: 'high-brief', threshold: 0.55, iterations: 4 },
  { id: 'high-steady', threshold: 0.55, iterations: 8 },
  { id: 'high-extended', threshold: 0.55, iterations: 12 },
  { id: 'veryHigh-brief', threshold: 0.72, iterations: 3 },
  { id: 'veryHigh-steady', threshold: 0.72, iterations: 8 },
  { id: 'veryHigh-extended', threshold: 0.72, iterations: 12 },
];

const MENTAL_STATE_PRESETS = MENTAL_STATE_PRESET_CONFIGS.map(preset => {
  const meta = describeAffinityMentalState(preset.threshold, preset.iterations) || {};
  const label = `${meta.name || 'Preset'} — ${preset.threshold.toFixed(2)} · ${preset.iterations}`;
  return Object.assign({ label }, preset, meta);
});

const MENTAL_STATE_THRESHOLD_TOLERANCE = 0.005;

function getMentalStatePresetById(id) {
  return MENTAL_STATE_PRESETS.find(preset => preset.id === id) || null;
}

function matchMentalStatePreset(threshold, iterations) {
  const thr = Number(threshold);
  const iters = Math.round(Number(iterations));
  if (!Number.isFinite(thr) || !Number.isFinite(iters)) return null;
  return MENTAL_STATE_PRESETS.find(preset =>
    Math.abs(preset.threshold - thr) <= MENTAL_STATE_THRESHOLD_TOLERANCE && preset.iterations === iters
  ) || null;
}

function populateMentalStatePresetOptions(select) {
  if (!select) return;
  select.innerHTML = '';
  const customOption = document.createElement('option');
  customOption.value = 'custom';
  customOption.textContent = 'Custom (manual sliders)';
  select.appendChild(customOption);
  for (const preset of MENTAL_STATE_PRESETS) {
    const option = document.createElement('option');
    option.value = preset.id;
    option.textContent = preset.label;
    option.dataset.threshold = preset.threshold.toFixed(2);
    option.dataset.iterations = String(preset.iterations);
    select.appendChild(option);
  }
}

function syncMentalStatePresetControl(wrapper, threshold, iterations) {
  if (!wrapper) return;
  const select = wrapper.querySelector('#hlsf-mental-preset');
  if (!select) return;
  const matched = matchMentalStatePreset(threshold, iterations);
  const value = matched ? matched.id : 'custom';
  if (select.value !== value) select.value = value;
}

function applyMentalStatePreset(wrapper, preset) {
  if (!wrapper || !preset) return;
  const thr = Number(preset.threshold);
  const iters = Number(preset.iterations);
  if (!Number.isFinite(thr) || !Number.isFinite(iters)) return;
  const affinityConfig = Object.assign({}, window.HLSF.config?.affinity || {}, {
    threshold: thr,
    iterations: iters,
  });
  window.HLSF.config.affinity = affinityConfig;
  const thresholdSlider = wrapper.querySelector('#hlsf-aff-thresh');
  const thresholdVal = wrapper.querySelector('#hlsf-aff-thresh-val');
  if (thresholdSlider) thresholdSlider.value = thr.toFixed(2);
  if (thresholdVal) thresholdVal.textContent = thr.toFixed(2);
  const iterSlider = wrapper.querySelector('#hlsf-aff-iters');
  const iterVal = wrapper.querySelector('#hlsf-aff-iters-val');
  if (iterSlider) iterSlider.value = String(iters);
  if (iterVal) iterVal.textContent = String(iters);
  updateAffinityAnnotations(wrapper, thr, iters);
  recomputeAndRender();
}

function updateAffinityAnnotations(wrapper, threshold, iterations) {
  if (!wrapper) return;
  const { name, desc, mechanics } = describeAffinityMentalState(threshold, iterations);
  const nameEl = wrapper.querySelector('#hlsf-mental-name');
  if (nameEl) nameEl.textContent = name;
  const summaryEl = wrapper.querySelector('#hlsf-affinity-summary');
  if (summaryEl) summaryEl.textContent = `Current mental state: ${name}.`;
  const descEl = wrapper.querySelector('#hlsf-mental-desc');
  if (descEl) descEl.textContent = desc;
  const mechanicsEl = wrapper.querySelector('#hlsf-affinity-mechanics');
  if (mechanicsEl) mechanicsEl.textContent = mechanics;
  const overlayName = wrapper.querySelector('#hlsf-overlay-mental-name');
  if (overlayName) overlayName.textContent = name;
  const overlayThreshold = wrapper.querySelector('#hlsf-overlay-threshold');
  if (overlayThreshold)
    overlayThreshold.textContent = Number.isFinite(threshold) ? Number(threshold).toFixed(2) : '—';
  const overlayIterations = wrapper.querySelector('#hlsf-overlay-iterations');
  if (overlayIterations)
    overlayIterations.textContent = Number.isFinite(iterations) ? String(Math.round(iterations)) : '—';
  syncMentalStatePresetControl(wrapper, threshold, iterations);
}

function ensureHLSFCanvas() {
  let wrapper = document.getElementById('hlsf-canvas-container');
  if (wrapper) {
    if (window.HLSF.config.deferredRender === false) wrapper.classList.remove('hidden');
  } else {
    if (!elements?.log) {
      console.warn('Log element not ready for HLSF canvas');
      return null;
    }

    const entry = document.createElement('div');
    entry.className = 'log-entry';
    entry.innerHTML = `<div class="timestamp">${new Date().toLocaleTimeString()}</div>`;

    wrapper = document.createElement('div');
    wrapper.id = 'hlsf-canvas-container';
    wrapper.className = 'hlsf-canvas-container';
    if (window.HLSF.config.deferredRender !== false) wrapper.classList.add('hidden');
    wrapper.innerHTML = `
      <div class="section-title">🔭 HLSF Matrix Visualizer</div>
      <details id="hlsf-batch-log" open>
        <summary>Batch log</summary>
        <div id="hlsf-log-progress">
          <div id="hlsf-log-bar"></div>
        </div>
        <pre id="hlsf-log-stream"></pre>
        <button id="hlsf-log-download">Download log</button>
      </details>
      <div id="hlsf-loading-panel" class="hlsf-loading-panel hidden" role="status" aria-live="polite" aria-hidden="true">
        <div class="processing-indicator">
          <div class="spinner"></div>
          <span id="hlsf-loading-label">Preparing HLSF visualization…</span>
        </div>
        <div class="hlsf-loading-bar">
          <div id="hlsf-loading-progress" class="hlsf-loading-progress"></div>
        </div>
        <div id="hlsf-loading-detail" class="hlsf-loading-detail">This can take a few seconds for large datasets.</div>
      </div>
      <canvas id="hlsf-canvas"></canvas>
      <div class="hlsf-overlay" id="hlsf-overlay">
        <button
          id="hlsf-overlay-toggle"
          class="hlsf-overlay-toggle"
          type="button"
          aria-expanded="false"
          aria-controls="hlsf-overlay-panel"
          title="Show affinity cognition details"
        >
          State
        </button>
        <div id="hlsf-overlay-panel" class="hlsf-overlay-panel" hidden>
          <div class="hlsf-overlay-row">
            <span class="hlsf-overlay-label">Mental state</span>
            <span id="hlsf-overlay-mental-name" class="hlsf-overlay-value">Focused yet flexible attention</span>
          </div>
          <div class="hlsf-overlay-divider"></div>
          <div class="hlsf-overlay-row">
            <span class="hlsf-overlay-label">Affinity threshold</span>
            <span id="hlsf-overlay-threshold" class="hlsf-overlay-value">0.35</span>
          </div>
          <div class="hlsf-overlay-row">
            <span class="hlsf-overlay-label">Affinity iterations</span>
            <span id="hlsf-overlay-iterations" class="hlsf-overlay-value">8</span>
          </div>
        </div>
      </div>
      <div class="hlsf-controls">
        <div class="hlsf-control-group">
          <label for="hlsf-rotation-speed">Emergent rotation speed <span id="hlsf-speed-val">0.00</span></label>
          <input id="hlsf-rotation-speed" type="range" min="-5" max="5" step="0.01" value="0.30">
        </div>
        <div class="hlsf-control-group">
          <label for="hlsf-alpha">Alpha <span id="hlsf-alpha-val">0.99</span></label>
          <input id="hlsf-alpha" type="range" min="0" max="0.99" step="0.01" value="0.99">
        </div>
        <div class="hlsf-control-group">
          <label>Edge width <span id="edgew-val">0.200</span></label>
          <input id="edgew" type="range" min="0.01" max="1.00" step="0.005" value="0.200">
        </div>
        <div class="hlsf-control-group">
          <label for="hlsf-node-size">Node size <span id="hlsf-node-size-val">1.0</span></label>
          <input id="hlsf-node-size" type="range" min="0.5" max="2.5" step="0.1" value="1.0">
        </div>
        <div class="hlsf-control-group">
          <label for="hlsf-edge-color-mode">Edge coloring</label>
          <select id="hlsf-edge-color-mode">
            <option value="theme">Theme</option>
            <option value="weight">Weight</option>
            <option value="relation" selected>Relation</option>
          </select>
        </div>
        <div class="hlsf-control-group">
          <label for="hlsf-relation-cap">Relation types <span id="hlsf-relation-cap-val">${MAX_REL_TYPES}</span></label>
          <input id="hlsf-relation-cap" type="number" min="1" max="${MAX_REL_TYPES}" step="1" value="${MAX_REL_TYPES}">
        </div>
        <div class="hlsf-control-group">
          <label for="hlsf-scope">Scope</label>
          <select id="hlsf-scope">
            <option value="db">DB</option>
            <option value="state">State</option>
          </select>
        </div>
        <div class="hlsf-control-group">
          <label>Dimension metrics</label>
          <div class="hlsf-dimension-stats">
            <div>Anchors D: <span id="hlsf-dimension-d">—</span></div>
            <div>Level count L: <span id="hlsf-dimension-levels">—</span></div>
            <div>Last level components C: <span id="hlsf-dimension-last">—</span></div>
          </div>
        </div>
        <div class="hlsf-control-group">
          <label for="hlsf-edges-per-type">Edges per type <span id="hlsf-edges-per-type-val">3</span></label>
          <input id="hlsf-edges-per-type" type="number" min="1" max="${MAX_EDGES_PER_TYPE}" step="1" value="3">
        </div>
        <div class="hlsf-control-group">
          <label>Display options</label>
          <div class="hlsf-button-row">
            <button id="hlsf-toggle-edges" class="btn btn-secondary">Edges: On</button>
            <button id="hlsf-toggle-adjacency" class="btn btn-secondary">Adjacency: Compact</button>
            <button id="hlsf-toggle-labels" class="btn btn-secondary">Labels: On</button>
            <button id="hlsf-toggle-glow" class="btn btn-secondary">Glow: Off</button>
            <button id="hlsf-toggle-bg" class="btn btn-secondary">BG: Dark</button>
          </div>
        </div>
        <div class="hlsf-control-group">
          <label for="hlsf-layout">Layout</label>
          <select id="hlsf-layout">
            <option value="dimension">Dimension NAM</option>
            <option value="affinity">Clusters × Levels</option>
            <option value="layered">Layered</option>
            <option value="legacy">Legacy</option>
          </select>
        </div>
        <div class="hlsf-control-group">
          <label for="hlsf-aff-thresh">Affinity threshold <span id="hlsf-aff-thresh-val">0.35</span></label>
          <input id="hlsf-aff-thresh" type="range" min="0.1" max="0.8" step="0.01" value="0.35">
        </div>
        <div class="hlsf-control-group">
          <label for="hlsf-aff-iters">Affinity iterations <span id="hlsf-aff-iters-val">8</span></label>
          <input id="hlsf-aff-iters" type="range" min="1" max="20" step="1" value="8">
        </div>
        <div class="hlsf-control-group">
          <label for="hlsf-mental-preset">Mental state preset</label>
          <select id="hlsf-mental-preset">
            <option value="custom">Custom (manual sliders)</option>
          </select>
        </div>
        <div class="hlsf-control-group">
          <em id="hlsf-affinity-summary" class="hlsf-mental-summary">Current mental state: Focused yet flexible attention.</em>
        </div>
        <div class="hlsf-control-group">
          <label>Affinity cognition</label>
          <div id="hlsf-affinity-mental-state" class="hlsf-mental-state">
            <div id="hlsf-mental-name" class="hlsf-mental-name">Focused yet flexible attention</div>
            <div id="hlsf-mental-desc" class="hlsf-mental-desc">Moderate evidence is required and several rounds are permitted, yielding balanced, well-formed communities without excessive rumination.</div>
            <div id="hlsf-affinity-mechanics" class="hlsf-mental-mechanics">Neighbors must score at least 0.35 on the 60/40 cosine–Jaccard affinity mix to influence clustering. The loop allows up to 8 iterations before settling.</div>
          </div>
        </div>
        <div class="hlsf-control-group">
          <label>Emergent rotation</label>
          <div class="hlsf-button-row">
            <button id="hlsf-toggle-emergent" class="btn btn-secondary">Stop Emergence</button>
          </div>
        </div>
        <div class="hlsf-control-group">
          <label>View</label>
          <div class="hlsf-button-row">
            <button id="hlsf-zoom-in" class="btn btn-secondary">Zoom +</button>
            <button id="hlsf-zoom-out" class="btn btn-secondary">Zoom −</button>
            <button id="hlsf-zoom-portal" class="btn btn-secondary">Portal</button>
            <button id="hlsf-reset-view" class="btn btn-secondary">Reset</button>
          </div>
        </div>
      </div>
    `;

    entry.appendChild(wrapper);
    elements.log.appendChild(entry);
    elements.log.scrollTop = elements.log.scrollHeight;
    BatchLog.mount();
  }

  const canvas = /** @type {HTMLCanvasElement|null} */ (wrapper.querySelector('#hlsf-canvas'));
  if (canvas) {
    window.HLSF.canvas = canvas;
    window.HLSF.ctx = canvas.getContext('2d');
  }

  bindHlsfControls(wrapper);
  syncHlsfControls(wrapper);

  return canvas;
}

function bindHlsfControls(wrapper) {
  if (!wrapper || wrapper.dataset.controlsBound === 'true') return;

  const canvas = wrapper.querySelector('#hlsf-canvas');
  if (canvas) {
    window.HLSF.canvas = canvas;
    window.HLSF.ctx = canvas.getContext('2d');
  }

  const overlay = wrapper.querySelector('#hlsf-overlay');
  const overlayToggle = wrapper.querySelector('#hlsf-overlay-toggle');
  const overlayPanel = wrapper.querySelector('#hlsf-overlay-panel');
  if (overlayToggle && overlayPanel) {
    overlayToggle.addEventListener('click', () => {
      const expanded = overlayToggle.getAttribute('aria-expanded') === 'true';
      const next = !expanded;
      overlayToggle.setAttribute('aria-expanded', String(next));
      overlayPanel.hidden = !next;
      overlayToggle.classList.toggle('is-active', next);
      if (overlay) overlay.classList.toggle('open', next);
      wrapper.classList.toggle('hlsf-overlay-open', next);
    });
  }

  const scopeSelect = wrapper.querySelector('#hlsf-scope');
  if (scopeSelect) {
    scopeSelect.addEventListener('change', () => {
      const value = scopeSelect.value === 'state' ? 'state' : 'db';
      window.HLSF.config.hlsfScope = value;
      if (window.HLSF?.currentGraph && window.HLSF?.lastCommand?.idx) {
        rebuildHlsfFromLastCommand(true);
      } else {
        debouncedLegacyRender();
      }
    });
  }

  const speedSlider = wrapper.querySelector('#hlsf-rotation-speed');
  const speedVal = wrapper.querySelector('#hlsf-speed-val');
  if (speedSlider && speedVal) {
    speedSlider.addEventListener('input', (e) => {
      const next = parseFloat(e.target.value);
      if (!Number.isFinite(next)) return;
      const clamped = Math.max(-5, Math.min(5, next));
      window.HLSF.config.rotationOmega = clamped;
      window.HLSF.state = window.HLSF.state || {};
      if (!window.HLSF.state.emergent || typeof window.HLSF.state.emergent !== 'object') {
        window.HLSF.state.emergent = { on: true, speed: clamped };
      } else {
        window.HLSF.state.emergent.speed = clamped;
      }
      if (Math.abs(clamped - next) > 1e-6) {
        speedSlider.value = clamped.toFixed(2);
      }
      speedVal.textContent = clamped.toFixed(2);
      if (window.HLSF.state.emergent.on) {
        requestRender();
      } else {
        debouncedLegacyRender();
      }
    });
  }

  const alphaSlider = wrapper.querySelector('#hlsf-alpha');
  const alphaVal = wrapper.querySelector('#hlsf-alpha-val');
  if (alphaSlider && alphaVal) {
    alphaSlider.addEventListener('input', (e) => {
      const raw = parseFloat(e.target.value);
      const next = clampAlpha(raw);
      if (!Number.isFinite(next)) {
        logError('Alpha value must be numeric.');
        return;
      }
      window.HLSF.config.alpha = next;
      alphaVal.textContent = next.toFixed(2);
      if (Math.abs(next - parseFloat(alphaSlider.value)) > 1e-6) {
        alphaSlider.value = next.toFixed(2);
      }
      debouncedLegacyRender();
    });
  }

  const edgeWidthSlider = wrapper.querySelector('#edgew');
  const edgeWidthVal = wrapper.querySelector('#edgew-val');
  if (edgeWidthSlider && edgeWidthVal) {
    edgeWidthSlider.addEventListener('input', (e) => {
      const next = clampEdgeWidth(parseFloat(e.target.value));
      if (!Number.isFinite(next)) return;
      window.HLSF.config.edgeWidth = next;
      edgeWidthVal.textContent = next.toFixed(3);
      if (Math.abs(next - parseFloat(edgeWidthSlider.value)) > 1e-6) {
        edgeWidthSlider.value = next.toFixed(3);
      }
      requestRender();
    });
  }

  const nodeSizeSlider = wrapper.querySelector('#hlsf-node-size');
  const nodeSizeVal = wrapper.querySelector('#hlsf-node-size-val');
  if (nodeSizeSlider && nodeSizeVal) {
    nodeSizeSlider.addEventListener('input', (e) => {
      const next = clampNodeSize(e.target.value);
      if (!Number.isFinite(next)) return;
      window.HLSF.config.nodeSize = next;
      nodeSizeVal.textContent = next.toFixed(1);
      if (Math.abs(next - parseFloat(nodeSizeSlider.value)) > 1e-6) {
        nodeSizeSlider.value = next.toFixed(1);
      }
      debouncedLegacyRender();
    });
  }

  const relationInput = wrapper.querySelector('#hlsf-relation-cap');
  const relationVal = wrapper.querySelector('#hlsf-relation-cap-val');
  if (relationInput) {
    relationInput.addEventListener('input', () => {
      const next = clampRelationTypeCap(relationInput.value);
      window.HLSF.config.relationTypeCap = next;
      relationInput.value = String(next);
      if (relationVal) relationVal.textContent = String(next);
      rebuildHlsfFromLastCommand(true);
    });
  }

  const edgesInput = wrapper.querySelector('#hlsf-edges-per-type');
  const edgesVal = wrapper.querySelector('#hlsf-edges-per-type-val');
  if (edgesInput) {
    edgesInput.addEventListener('input', () => {
      const next = clampEdgesPerType(edgesInput.value);
      window.HLSF.config.edgesPerType = next;
      edgesInput.value = String(next);
      if (edgesVal) edgesVal.textContent = String(next);
      rebuildHlsfFromLastCommand(true);
    });
  }

  const presetSelect = wrapper.querySelector('#hlsf-mental-preset');
  if (presetSelect && !presetSelect.dataset.populated) {
    populateMentalStatePresetOptions(presetSelect);
    presetSelect.dataset.populated = 'true';
  }
  if (presetSelect) {
    presetSelect.addEventListener('change', () => {
      if (presetSelect.value === 'custom') return;
      const preset = getMentalStatePresetById(presetSelect.value);
      if (preset) {
        applyMentalStatePreset(wrapper, preset);
        logStatus(`Mental state preset applied: ${preset.name}`);
      }
    });
  }

  const thresholdSlider = wrapper.querySelector('#hlsf-aff-thresh');
  const thresholdVal = wrapper.querySelector('#hlsf-aff-thresh-val');
  if (thresholdSlider) {
    thresholdSlider.addEventListener('input', () => {
      const raw = Number(thresholdSlider.value);
      const clamped = Number.isFinite(raw) ? Math.min(0.8, Math.max(0.1, raw)) : 0.35;
      const value = Math.round(clamped * 100) / 100;
      window.HLSF.config.affinity = Object.assign({}, window.HLSF.config.affinity, { threshold: value });
      thresholdSlider.value = value.toFixed(2);
      if (thresholdVal) thresholdVal.textContent = value.toFixed(2);
      const currentIters = window.HLSF.config.affinity?.iterations;
      updateAffinityAnnotations(wrapper, value, Number.isFinite(currentIters) ? currentIters : 8);
      recomputeAndRender();
    });
  }

  const iterSlider = wrapper.querySelector('#hlsf-aff-iters');
  const iterVal = wrapper.querySelector('#hlsf-aff-iters-val');
  if (iterSlider) {
    iterSlider.addEventListener('input', () => {
      const raw = Number(iterSlider.value);
      const value = Number.isFinite(raw) ? Math.min(20, Math.max(1, Math.round(raw))) : 8;
      window.HLSF.config.affinity = Object.assign({}, window.HLSF.config.affinity, { iterations: value });
      iterSlider.value = String(value);
      if (iterVal) iterVal.textContent = String(value);
      const currentThresh = window.HLSF.config.affinity?.threshold;
      updateAffinityAnnotations(wrapper, Number.isFinite(currentThresh) ? currentThresh : 0.35, value);
      recomputeAndRender();
    });
  }

  const edgeColorSelect = wrapper.querySelector('#hlsf-edge-color-mode');
  if (edgeColorSelect) {
    edgeColorSelect.addEventListener('change', (e) => {
      const value = normalizeEdgeColorMode(e.target.value);
      window.HLSF.config.edgeColorMode = value;
      edgeColorSelect.value = value;
      debouncedLegacyRender();
    });
  }

  const zoomIn = wrapper.querySelector('#hlsf-zoom-in');
  if (zoomIn) {
    zoomIn.addEventListener('click', () => {
      const view = window.HLSF.view;
      const next = Math.min(12, Math.max(0.25, view.scale * 1.2));
      window.HLSF.view.scale = next;
      syncViewToConfig();
      requestRender();
    });
  }

  const zoomOut = wrapper.querySelector('#hlsf-zoom-out');
  if (zoomOut) {
    zoomOut.addEventListener('click', () => {
      const view = window.HLSF.view;
      const next = Math.min(12, Math.max(0.25, view.scale * 0.8));
      window.HLSF.view.scale = next;
      syncViewToConfig();
      requestRender();
    });
  }

  const reset = wrapper.querySelector('#hlsf-reset-view');
  if (reset) {
    reset.addEventListener('click', () => {
      const canvasEl = window.HLSF.canvas;
      window.HLSF.view.scale = 1;
      if (canvasEl) {
        const width = canvasEl.clientWidth || canvasEl.width;
        const height = canvasEl.clientHeight || canvasEl.height;
        window.HLSF.view.x = width / 2;
        window.HLSF.view.y = height / 2;
      } else {
        window.HLSF.view.x = 0;
        window.HLSF.view.y = 0;
      }
      syncViewToConfig();
      requestRender();
    });
  }

  const portal = wrapper.querySelector('#hlsf-zoom-portal');
  if (portal) {
    portal.addEventListener('click', () => {
      const canvasEl = window.HLSF.canvas;
      if (!canvasEl) return;
      const width = canvasEl.clientWidth || canvasEl.width;
      const height = canvasEl.clientHeight || canvasEl.height;
      const cx = width / 2;
      const cy = height / 2;
      const target = {
        x: cx,
        y: cy,
        scale: Math.max(1.5, window.HLSF.view.scale * 2),
      };
      animateViewport(target, 350);
    });
  }

  const emergentBtn = wrapper.querySelector('#hlsf-toggle-emergent');
  if (emergentBtn) {
    emergentBtn.addEventListener('click', () => {
      const state = window.HLSF.state.emergent;
      state.on = !state.on;
      window.HLSF.config.emergentActive = state.on;
      syncHlsfControls(wrapper);
      requestRender();
    });
  }

  const edgesBtn = wrapper.querySelector('#hlsf-toggle-edges');
  if (edgesBtn) {
    edgesBtn.addEventListener('click', () => {
      window.HLSF.config.showEdges = !window.HLSF.config.showEdges;
      edgesBtn.textContent = window.HLSF.config.showEdges ? 'Edges: On' : 'Edges: Off';
      debouncedLegacyRender();
    });
  }

  const adjacencyBtn = wrapper.querySelector('#hlsf-toggle-adjacency');
  if (adjacencyBtn) {
    adjacencyBtn.addEventListener('click', () => {
      toggleAdjacencyExpansion({ root: wrapper, source: 'button' }).catch(err => {
        console.warn('Failed to toggle adjacency expansion:', err);
      });
    });
  }

  const labelsBtn = wrapper.querySelector('#hlsf-toggle-labels');
  if (labelsBtn) {
    labelsBtn.addEventListener('click', () => {
      window.HLSF.config.showLabels = !window.HLSF.config.showLabels;
      labelsBtn.textContent = window.HLSF.config.showLabels ? 'Labels: On' : 'Labels: Off';
      debouncedLegacyRender();
    });
  }

  const glowBtn = wrapper.querySelector('#hlsf-toggle-glow');
  if (glowBtn) {
    glowBtn.addEventListener('click', () => {
      window.HLSF.config.showNodeGlow = !window.HLSF.config.showNodeGlow;
      glowBtn.textContent = window.HLSF.config.showNodeGlow ? 'Glow: On' : 'Glow: Off';
      debouncedLegacyRender();
    });
  }

  const bgBtn = wrapper.querySelector('#hlsf-toggle-bg');
  if (bgBtn) {
    bgBtn.addEventListener('click', () => {
      window.HLSF.config.whiteBg = !window.HLSF.config.whiteBg;
      bgBtn.textContent = window.HLSF.config.whiteBg ? 'BG: Light' : 'BG: Dark';
      debouncedLegacyRender();
    });
  }

  const layoutSelect = wrapper.querySelector('#hlsf-layout');
  if (layoutSelect) {
    layoutSelect.addEventListener('change', () => {
      const next = normalizeLayout(layoutSelect.value);
      window.HLSF.config.layout = next;
      layoutSelect.value = next;
      debouncedLegacyRender();
    });
  }

  const canvasEl = wrapper.querySelector('#hlsf-canvas');
  if (canvasEl) {
    let isDragging = false;
    let lastX = 0;
    let lastY = 0;
    let movedDuringDrag = false;
    let clickTimer = null;

    canvasEl.addEventListener('mousedown', (e) => {
      isDragging = true;
      lastX = e.clientX;
      lastY = e.clientY;
      movedDuringDrag = false;
    });

    window.addEventListener('mouseup', () => {
      isDragging = false;
    });

    canvasEl.addEventListener('mousemove', (e) => {
      if (!isDragging) return;
      const dx = e.clientX - lastX;
      const dy = e.clientY - lastY;
      if (!movedDuringDrag && (Math.abs(dx) > 2 || Math.abs(dy) > 2)) {
        movedDuringDrag = true;
      }
      window.HLSF.view.x += dx;
      window.HLSF.view.y += dy;
      syncViewToConfig();
      lastX = e.clientX;
      lastY = e.clientY;
      requestRender();
    });

    canvasEl.addEventListener('mouseleave', () => {
      isDragging = false;
      movedDuringDrag = false;
    });

    canvasEl.addEventListener('click', (e) => {
      if (movedDuringDrag) {
        movedDuringDrag = false;
        return;
      }
      const token = findTokenAtCanvasEvent(e);
      if (!token) return;
      if (clickTimer) clearTimeout(clickTimer);
      clickTimer = setTimeout(() => {
        clickTimer = null;
        revealAdjacenciesForToken(token).catch(err => {
          console.warn('Failed to reveal adjacencies:', err);
        });
      }, 200);
    });

    canvasEl.addEventListener('dblclick', (e) => {
      if (clickTimer) {
        clearTimeout(clickTimer);
        clickTimer = null;
      }
      if (movedDuringDrag) {
        movedDuringDrag = false;
        return;
      }
      e.preventDefault();
      const token = findTokenAtCanvasEvent(e);
      if (!token) return;
      cacheAdjacencyNeighbors(token).catch(err => {
        console.warn('Failed to cache adjacency neighbors:', err);
      });
    });
  }

  const affinityCfg = window.HLSF.config?.affinity || {};
  const initialThresh = Number.isFinite(affinityCfg.threshold) ? affinityCfg.threshold : 0.35;
  const initialIters = Number.isFinite(affinityCfg.iterations) ? affinityCfg.iterations : 8;
  updateAffinityAnnotations(wrapper, initialThresh, initialIters);

  wrapper.dataset.controlsBound = 'true';
}

function syncHlsfControls(wrapper) {
  if (!wrapper) return;

  syncViewToConfig();
  const config = window.HLSF.config || {};
  const showAllAdj = isAdjacencyExpansionEnabled();
  const speedSlider = wrapper.querySelector('#hlsf-rotation-speed');
  const speedVal = wrapper.querySelector('#hlsf-speed-val');
  const emergentState = window.HLSF.state && typeof window.HLSF.state.emergent === 'object'
    ? window.HLSF.state.emergent
    : null;
  const omega = Number.isFinite(emergentState?.speed)
    ? emergentState.speed
    : (Number.isFinite(config.rotationOmega) ? config.rotationOmega : 0);
  const clampedOmega = Math.max(-5, Math.min(5, omega));
  window.HLSF.config.rotationOmega = clampedOmega;
  if (emergentState) {
    emergentState.speed = clampedOmega;
  } else {
    window.HLSF.state = window.HLSF.state || {};
    window.HLSF.state.emergent = { on: true, speed: clampedOmega };
  }
  if (speedSlider) speedSlider.value = clampedOmega.toFixed(2);
  if (speedVal) speedVal.textContent = clampedOmega.toFixed(2);

  const alphaSlider = wrapper.querySelector('#hlsf-alpha');
  const alphaVal = wrapper.querySelector('#hlsf-alpha-val');
  const alpha = clampAlpha(config.alpha);
  window.HLSF.config.alpha = alpha;
  if (alphaSlider) alphaSlider.value = alpha.toFixed(2);
  if (alphaVal) alphaVal.textContent = alpha.toFixed(2);

  const edgeWidthSlider = wrapper.querySelector('#edgew');
  const edgeWidthVal = wrapper.querySelector('#edgew-val');
  const edgeWidth = clampEdgeWidth(config.edgeWidth);
  window.HLSF.config.edgeWidth = edgeWidth;
  if (edgeWidthSlider) edgeWidthSlider.value = edgeWidth.toFixed(3);
  if (edgeWidthVal) edgeWidthVal.textContent = edgeWidth.toFixed(3);

  const nodeSizeSlider = wrapper.querySelector('#hlsf-node-size');
  const nodeSizeVal = wrapper.querySelector('#hlsf-node-size-val');
  const nodeSize = clampNodeSize(config.nodeSize);
  window.HLSF.config.nodeSize = nodeSize;
  if (nodeSizeSlider) nodeSizeSlider.value = nodeSize.toFixed(1);
  if (nodeSizeVal) nodeSizeVal.textContent = nodeSize.toFixed(1);

  const relationInput = wrapper.querySelector('#hlsf-relation-cap');
  const relationVal = wrapper.querySelector('#hlsf-relation-cap-val');
  const relationCapRaw = config.relationTypeCap;
  const relationCap = relationCapRaw === Infinity
    ? Infinity
    : clampRelationTypeCap(relationCapRaw);
  window.HLSF.config.relationTypeCap = relationCap;
  if (relationInput) {
    relationInput.value = relationCap === Infinity ? String(MAX_REL_TYPES) : String(relationCap);
    relationInput.disabled = showAllAdj;
  }
  const effectiveRelationCap = showAllAdj ? Infinity : relationCap;
  if (relationVal) relationVal.textContent = effectiveRelationCap === Infinity ? '∞' : String(effectiveRelationCap);

  const scopeSelect = wrapper.querySelector('#hlsf-scope');
  const normalizedScope = config.hlsfScope === 'state' ? 'state' : 'db';
  window.HLSF.config.hlsfScope = normalizedScope;
  if (scopeSelect) scopeSelect.value = normalizedScope;

  const dimLayout = window.HLSF?.currentGraph?.dimensionLayout || window.HLSF?.currentLayoutSnapshot?.layout || null;
  const dimDSpan = wrapper.querySelector('#hlsf-dimension-d');
  const dimLevelSpan = wrapper.querySelector('#hlsf-dimension-levels');
  const dimLastSpan = wrapper.querySelector('#hlsf-dimension-last');
  if (dimDSpan) dimDSpan.textContent = dimLayout ? String(dimLayout.dimension || 0) : '—';
  if (dimLevelSpan) dimLevelSpan.textContent = dimLayout ? String(dimLayout.levelCount || 0) : '—';
  if (dimLastSpan) dimLastSpan.textContent = dimLayout ? String(dimLayout.lastLevelComponents || 0) : '—';

  const edgesInput = wrapper.querySelector('#hlsf-edges-per-type');
  const edgesVal = wrapper.querySelector('#hlsf-edges-per-type-val');
  const edgesRaw = config.edgesPerType;
  const edgesPerType = edgesRaw === Infinity
    ? Infinity
    : clampEdgesPerType(edgesRaw);
  window.HLSF.config.edgesPerType = edgesPerType;
  if (edgesInput) {
    edgesInput.value = edgesPerType === Infinity ? String(MAX_EDGES_PER_TYPE) : String(edgesPerType);
    edgesInput.disabled = showAllAdj;
  }
  const effectiveEdgesPerType = showAllAdj ? Infinity : edgesPerType;
  if (edgesVal) edgesVal.textContent = effectiveEdgesPerType === Infinity ? '∞' : String(effectiveEdgesPerType);

  const affinityCfg = (config.affinity && typeof config.affinity === 'object') ? config.affinity : {};
  const threshold = (() => {
    const raw = Number(affinityCfg.threshold);
    const clamped = Number.isFinite(raw) ? Math.min(0.8, Math.max(0.1, raw)) : 0.35;
    return Math.round(clamped * 100) / 100;
  })();
  const iterations = (() => {
    const raw = Number(affinityCfg.iterations);
    return Number.isFinite(raw) ? Math.min(20, Math.max(1, Math.round(raw))) : 8;
  })();
  window.HLSF.config.affinity = { threshold, iterations };

  const thresholdSlider = wrapper.querySelector('#hlsf-aff-thresh');
  const thresholdVal = wrapper.querySelector('#hlsf-aff-thresh-val');
  if (thresholdSlider) thresholdSlider.value = threshold.toFixed(2);
  if (thresholdVal) thresholdVal.textContent = threshold.toFixed(2);

  const iterSlider = wrapper.querySelector('#hlsf-aff-iters');
  const iterVal = wrapper.querySelector('#hlsf-aff-iters-val');
  if (iterSlider) iterSlider.value = String(iterations);
  if (iterVal) iterVal.textContent = String(iterations);

  updateAffinityAnnotations(wrapper, threshold, iterations);

  const edgeColorSelect = wrapper.querySelector('#hlsf-edge-color-mode');
  const colorMode = normalizeEdgeColorMode(config.edgeColorMode);
  window.HLSF.config.edgeColorMode = colorMode;
  if (edgeColorSelect) edgeColorSelect.value = colorMode;

  const emergentBtn = wrapper.querySelector('#hlsf-toggle-emergent');
  const emergentActive = window.HLSF.state?.emergent?.on === true;
  window.HLSF.config.emergentActive = emergentActive;
  if (emergentBtn) emergentBtn.textContent = emergentActive ? 'Stop Emergence' : 'Start Emergence';

  const edgesBtn = wrapper.querySelector('#hlsf-toggle-edges');
  if (edgesBtn) edgesBtn.textContent = config.showEdges ? 'Edges: On' : 'Edges: Off';

  const adjacencyBtn = wrapper.querySelector('#hlsf-toggle-adjacency');
  if (adjacencyBtn) {
    adjacencyBtn.textContent = showAllAdj ? 'Adjacency: Expanded' : 'Adjacency: Compact';
    adjacencyBtn.classList.add('btn');
    adjacencyBtn.classList.toggle('btn-primary', showAllAdj);
    adjacencyBtn.classList.toggle('btn-secondary', !showAllAdj);
  }

  const labelsBtn = wrapper.querySelector('#hlsf-toggle-labels');
  if (labelsBtn) labelsBtn.textContent = config.showLabels ? 'Labels: On' : 'Labels: Off';

  const glowBtn = wrapper.querySelector('#hlsf-toggle-glow');
  if (glowBtn) glowBtn.textContent = config.showNodeGlow ? 'Glow: On' : 'Glow: Off';

  const bgBtn = wrapper.querySelector('#hlsf-toggle-bg');
  if (bgBtn) bgBtn.textContent = config.whiteBg ? 'BG: Light' : 'BG: Dark';

  const layoutSelect = wrapper.querySelector('#hlsf-layout');
  if (layoutSelect) {
    const layout = normalizeLayout(config.layout);
    window.HLSF.config.layout = layout;
    layoutSelect.value = layout;
  }
}

async function setAdjacencyExpansion(enabled, options = {}) {
  const desired = enabled === true;
  const previous = isAdjacencyExpansionEnabled();
  window.HLSF.config.showAllAdjacencies = desired;
  const root = options.root instanceof HTMLElement
    ? options.root
    : document.getElementById('hlsf-canvas-container');
  if (root) syncHlsfControls(root);
  if (desired === previous) {
    return desired;
  }
  if (options.log !== false) {
    const origin = options.source ? ` via ${options.source}` : '';
    const message = desired
      ? 'Adjacency expansion enabled — showing all relation types and edges.'
      : 'Adjacency expansion disabled — using configured adjacency caps.';
    logStatus(`${message}${origin}`.trim());
  }
  if (options.rebuild === false) {
    if (window.HLSF.currentGraph) {
      debouncedLegacyRender();
    }
    return desired;
  }
  const rebuilt = await rebuildHlsfFromLastCommand(true);
  if (!rebuilt && window.HLSF.currentGraph) {
    debouncedLegacyRender();
  }
  return desired;
}

function toggleAdjacencyExpansion(options = {}) {
  return setAdjacencyExpansion(!isAdjacencyExpansionEnabled(), options);
}

function isEditableTarget(target) {
  if (!(target instanceof HTMLElement)) return false;
  if (target.isContentEditable) return true;
  const tag = target.tagName ? target.tagName.toLowerCase() : '';
  if (tag === 'textarea') return true;
  if (tag === 'input') {
    const type = (target.getAttribute('type') || '').toLowerCase();
    const nonTextTypes = new Set(['button', 'checkbox', 'radio', 'submit', 'reset', 'range', 'color', 'file', 'image']);
    return !nonTextTypes.has(type);
  }
  return false;
}

window.addEventListener('keydown', (event) => {
  if (event.defaultPrevented) return;
  const key = typeof event.key === 'string' ? event.key.toLowerCase() : '';
  if (key !== 'a' || !event.altKey || event.ctrlKey || event.metaKey || event.shiftKey) {
    return;
  }
  if (isEditableTarget(event.target)) return;
  event.preventDefault();
  const root = document.getElementById('hlsf-canvas-container');
  toggleAdjacencyExpansion({ root, source: 'Alt+A shortcut' }).catch(err => {
    console.warn('Adjacency shortcut toggle failed:', err);
  });
});

window.HLSF = window.HLSF || {};
const existingConfig = window.HLSF.config || {};
// Default cached database bundled with the repository. Keep this in sync with
// the actual JSON artifact checked into version control so the visualizer can
// bootstrap immediately without requiring a manual import.
const DEFAULT_BOOTSTRAP_DB = 'remote-db/metadata.json';
window.HLSF.config = Object.assign({
  bootstrapDbUrl: typeof existingConfig.bootstrapDbUrl === 'string' ? existingConfig.bootstrapDbUrl : DEFAULT_BOOTSTRAP_DB,
  rotationOmega: 0.30,
  alpha: 0.99,
  scale: 1,
  tx: 0,
  ty: 0,
  emergentActive: true,
  showEdges: true,
  showLabels: true,
  fillFaces: false,
  whiteBg: false,
  showEnglish: true,
  fullAnchorCap: 0,
  batchLogging: true,
  deferredRender: false,
  progressTick: 250,
  layout: 'dimension',
  hlsfScope: existingConfig.hlsfScope || 'db',
  metricScope: METRIC_SCOPE.RUN,
  relationTypeCap: MAX_REL_TYPES,
  edgesPerType: 3,
  edgeWidth: 0.2,
  nodeSize: 1,
  edgeColorMode: 'relation',
  showNodeGlow: false,
  autoHlsfOnChange: existingConfig.autoHlsfOnChange === true,
  showAllAdjacencies: existingConfig.showAllAdjacencies === true,
  affinity: { threshold: 0.35, iterations: 8 },
}, existingConfig);
const initialRelationCap = window.HLSF.config.relationTypeCap;
window.HLSF.config.relationTypeCap = initialRelationCap === Infinity
  ? Infinity
  : clampRelationTypeCap(initialRelationCap);
const initialEdgesPerType = window.HLSF.config.edgesPerType;
window.HLSF.config.edgesPerType = initialEdgesPerType === Infinity
  ? Infinity
  : clampEdgesPerType(initialEdgesPerType);
window.HLSF.config.edgeWidth = clampEdgeWidth(window.HLSF.config.edgeWidth);
window.HLSF.config.nodeSize = clampNodeSize(window.HLSF.config.nodeSize);
window.HLSF.config.edgeColorMode = normalizeEdgeColorMode(window.HLSF.config.edgeColorMode);
window.HLSF.config.showNodeGlow = window.HLSF.config.showNodeGlow === true;
window.HLSF.config.showAllAdjacencies = window.HLSF.config.showAllAdjacencies === true;
window.HLSF.config.layout = normalizeLayout(window.HLSF.config.layout);
window.HLSF.config.batchLogging = window.HLSF.config.batchLogging !== false;
window.HLSF.config.deferredRender = window.HLSF.config.deferredRender !== false;
window.HLSF.config.progressTick = Math.max(1, Math.round(Number(window.HLSF.config.progressTick) || 250));
window.HLSF.config.metricScope = normalizeMetricScope(window.HLSF.config.metricScope);
const affinityCfg = window.HLSF.config.affinity;
if (!affinityCfg || typeof affinityCfg !== 'object') {
  window.HLSF.config.affinity = { threshold: 0.35, iterations: 8 };
} else {
  const rawThresh = Number(affinityCfg.threshold);
  const rawIters = Number(affinityCfg.iterations);
  window.HLSF.config.affinity.threshold = Number.isFinite(rawThresh)
    ? Math.round(Math.min(0.8, Math.max(0.1, rawThresh)) * 100) / 100
    : 0.35;
  window.HLSF.config.affinity.iterations = Number.isFinite(rawIters)
    ? Math.min(20, Math.max(1, Math.round(rawIters)))
    : 8;
}
const prevState = window.HLSF.state || {};
window.HLSF.state = Object.assign({}, prevState);
const emergentState = prevState.emergent && typeof prevState.emergent === 'object'
  ? prevState.emergent
  : {};
window.HLSF.state.emergent = Object.assign({ on: true, speed: window.HLSF.config.rotationOmega || 0 }, emergentState);
window.HLSF.state.emergentRot = Number.isFinite(prevState.emergentRot) ? prevState.emergentRot : 0;
if (!(window.HLSF.state.patches instanceof Map)) window.HLSF.state.patches = new Map();
window.HLSF.view = Object.assign({ x: 0, y: 0, scale: 1 }, window.HLSF.view || {});
if (!Number.isFinite(window.HLSF.view.x)) window.HLSF.view.x = 0;
if (!Number.isFinite(window.HLSF.view.y)) window.HLSF.view.y = 0;
if (!Number.isFinite(window.HLSF.view.scale) || window.HLSF.view.scale <= 0) window.HLSF.view.scale = 1;

function syncViewToConfig() {
  if (!window.HLSF?.config || !window.HLSF?.view) return;
  window.HLSF.config.scale = window.HLSF.view.scale;
  window.HLSF.config.tx = window.HLSF.view.x;
  window.HLSF.config.ty = window.HLSF.view.y;
}
window.HLSF.canvas = window.HLSF.canvas || null;
window.HLSF.ctx = window.HLSF.ctx || null;
window.HLSF.nodes = window.HLSF.nodes || [];
window.HLSF.animationFrame = window.HLSF.animationFrame || null;
window.HLSF.geometry = window.HLSF.geometry || {};
window.HLSF.rendering = window.HLSF.rendering || {};
window.HLSF.__centerInit = window.HLSF.__centerInit || false;
window.HLSF.indexCache = window.HLSF.indexCache || null;
window.HLSF.indexCacheSource = window.HLSF.indexCacheSource || null;

const clampAlpha = (value) => {
  const numeric = Number(value);
  if (!Number.isFinite(numeric)) return NaN;
  return Math.min(0.99, Math.max(0, numeric));
};
window.HLSF.config.alpha = (() => {
  const initial = clampAlpha(window.HLSF.config.alpha);
  return Number.isFinite(initial) ? initial : 0.99;
})();
const baseAlpha = () => {
  const resolved = clampAlpha(window.HLSF.config.alpha);
  return Number.isFinite(resolved) ? resolved : 0.99;
};

function hideVisualizer() {
  const el = document.getElementById('hlsf-canvas-container');
  if (el) el.classList.add('hidden');
}

function showVisualizer() {
  const el = document.getElementById('hlsf-canvas-container');
  if (el) el.classList.remove('hidden');
}
const edgeAlphaFromWeight = (w) => {
  const preferred = Number.isFinite(w) ? clampAlpha(w) : NaN;
  if (Number.isFinite(preferred)) return preferred;
  return baseAlpha();
};

const EDGE_COLOR_PALETTE = [
  '#00ff88', '#ffd54f', '#ff6f91', '#64b5f6', '#ce93d8',
  '#ff8a65', '#4dd0e1', '#9ccc65', '#f06292', '#ba68c8'
];

function paletteColor(key) {
  if (!key) return EDGE_COLOR_PALETTE[0];
  let hash = 0;
  for (let i = 0; i < key.length; i++) {
    hash = (hash * 33 + key.charCodeAt(i)) | 0;
  }
  const index = Math.abs(hash) % EDGE_COLOR_PALETTE.length;
  return EDGE_COLOR_PALETTE[index];
}

function normalizedIntensity(value) {
  const numeric = Number(value);
  if (!Number.isFinite(numeric)) return 0;
  return Math.max(0, Math.min(1, numeric));
}

function weightToColor(value) {
  const t = normalizedIntensity(value);
  const r = Math.round(255 - 90 * t);
  const g = Math.round(160 + 80 * t);
  const b = Math.round(120 + 16 * (1 - t));
  const alpha = 0.45 + 0.45 * t;
  return `rgba(${r}, ${g}, ${b}, ${alpha.toFixed(2)})`;
}

function nodeEdgeStrokeColor(node, index, mode) {
  if (mode === 'relation') {
    return paletteColor(`${node.token}-${index}`);
  }
  if (mode === 'weight') {
    return weightToColor(node.attention ?? 0);
  }
  return null;
}

function compositeEdgeStrokeColor(edge, mode) {
  if (mode === 'relation') {
    return paletteColor(edge.rtype || `${edge.from}->${edge.to}`);
  }
  if (mode === 'weight') {
    return weightToColor(edge.w ?? 0);
  }
  return null;
}

function stepRotation(dt) {
  const tau = 2 * Math.PI;
  rotate_patches(dt);
  const emergent = window.HLSF.state?.emergent;
  if (!emergent?.on) return;
  const speed = Number.isFinite(emergent.speed)
    ? emergent.speed
    : (Number.isFinite(window.HLSF.config.rotationOmega) ? window.HLSF.config.rotationOmega : 0);
  if (!speed) return;
  emergent.speed = speed;
  window.HLSF.state.emergentRot = (window.HLSF.state.emergentRot + dt * speed) % tau;
}

let TokenToGlyph = new Map();
let GlyphToToken = new Map();

function loadGlyphMaps(db) {
  if (!db) return;
  if (!(TokenToGlyph instanceof Map)) TokenToGlyph = new Map();
  if (!(GlyphToToken instanceof Map)) GlyphToToken = new Map();
  TokenToGlyph.clear();
  GlyphToToken.clear();
  (db.token_glyph_map || []).forEach(({ token, glyph }) => {
    if (token && glyph) {
      TokenToGlyph.set(token, glyph);
      if (!GlyphToToken.has(glyph)) GlyphToToken.set(glyph, new Set());
      GlyphToToken.get(glyph).add(token);
    }
  });
  (db.glyph_token_map || []).forEach(({ glyph, token }) => {
    if (glyph && token) {
      TokenToGlyph.set(token, glyph);
      if (!GlyphToToken.has(glyph)) GlyphToToken.set(glyph, new Set());
      GlyphToToken.get(glyph).add(token);
    }
  });
}

window.CognitionEngine = window.CognitionEngine || {
  state: {},
  cache: {},
  api: {},
  processing: {},
};
window.CognitionEngine.export = window.CognitionEngine.export || {};
window.CognitionEngine.export.session = buildSessionExport;

window.GlyphSystem = window.GlyphSystem || {
  ledger: null,
  encode: () => '',
  decode: () => '',
  export: () => ({}),
};

// ---- Glyph crypto core ----
const LEDGER_KEY = "HLSF_GLYPH_LEDGER_V1";
const GLYPH_SET = Array.from("⬣⬧⬩⬡⬪⬨⬤⬟⬢⬥⬠⬙⬘⬗⬖⬕⬔⬓⬒⬑"); // limited symbols
const GLYPH_SEP = " "; // delimiter between glyph-weight pairs
const NUM_FMT = n => Number(n).toString(); // unlimited precision as given

function hydrateLedgerMaps(ledger) {
  TokenToGlyph.clear();
  GlyphToToken.clear();
  const map = ledger?.glyph_map || {};
  for (const glyph of Object.keys(map)) {
    const entries = Array.isArray(map[glyph]) ? map[glyph] : [];
    for (const entry of entries) {
      if (!entry || !entry.token) continue;
      TokenToGlyph.set(entry.token, glyph);
      if (!GlyphToToken.has(glyph)) GlyphToToken.set(glyph, new Set());
      GlyphToToken.get(glyph).add(entry.token);
    }
  }
}

// Load/save ledger
function loadLedger() {
  let ledger;
  try {
    const raw = localStorage.getItem(LEDGER_KEY);
    ledger = raw ? JSON.parse(raw) : null;
  } catch {
    ledger = null;
  }
  if (!ledger || typeof ledger !== 'object') {
    ledger = { version: "1.0", created_at: new Date().toISOString(), glyph_map: {} };
  } else {
    ledger.version = ledger.version || "1.0";
    ledger.created_at = ledger.created_at || new Date().toISOString();
    ledger.glyph_map = ledger.glyph_map || {};
  }
  hydrateLedgerMaps(ledger);
  return ledger;
}
function saveLedger(ledger) {
  try {
    localStorage.setItem(LEDGER_KEY, JSON.stringify(ledger));
  } catch (err) {
    console.warn('Failed to persist glyph ledger:', err);
  }
}

// ---- HLSF constants
const TOKEN_CACHE_PREFIX = 'hlsf_token_';
const DB_RAW_KEY = 'HLSF_DB_RAW';        // stores JSON export text
const API_KEY_STORAGE_KEY = 'HLSF_API_KEY';
const DB_INDEX_KEY = 'HLSF_DB_INDEX';    // array of token strings

const memoryStorageFallback = new Map();
let storageQuotaWarningIssued = false;

function isQuotaExceededError(err) {
  if (!err) return false;
  return err.name === 'QuotaExceededError'
    || err.name === 'NS_ERROR_DOM_QUOTA_REACHED'
    || err.code === 22
    || err.code === 1014;
}

function purgeTokenCache() {
  let removed = 0;
  try {
    const keys = Object.keys(localStorage).filter(k => k.startsWith(TOKEN_CACHE_PREFIX));
    for (const key of keys) {
      localStorage.removeItem(key);
      removed++;
    }
  } catch (err) {
    console.warn('Failed to purge token cache from persistent storage:', err);
  }
  for (const key of Array.from(memoryStorageFallback.keys())) {
    if (key.startsWith(TOKEN_CACHE_PREFIX)) {
      memoryStorageFallback.delete(key);
      removed++;
    }
  }

  if (removed > 0 && typeof state !== 'undefined' && state && typeof state === 'object') {
    setDocumentCacheBaseline(0, { manual: true });
  }
  return removed;
}

function purgeSpecificKey(key) {
  let removed = false;
  try {
    if (localStorage.getItem(key) != null) {
      localStorage.removeItem(key);
      removed = true;
    }
  } catch (err) {
    console.warn(`Failed to purge ${key} from persistent storage:`, err);
  }
  if (memoryStorageFallback.delete(key)) {
    removed = true;
  }
  return removed;
}

function parseMaybeNdjson(text) {
  try { return JSON.parse(text); } catch {}
  const lines = text.split(/\r?\n/).map(s => s.trim()).filter(Boolean);
  const rows = [];
  for (const ln of lines) {
    try { rows.push(JSON.parse(ln)); } catch {}
  }
  return rows.length ? rows : null;
}

function coerceDb(input) {
  const data = (typeof input === 'string') ? parseMaybeNdjson(input.replace(/^\uFEFF/, '')) : input;
  if (!data) throw new Error('Unparseable JSON/NDJSON');
  if (data && !Array.isArray(data) && Array.isArray(data.full_token_data)) {
    return Object.assign({}, data, { full_token_data: data.full_token_data });
  }
  if (Array.isArray(data)) return { full_token_data: data };
  throw new Error('Invalid database format. Expected full_token_data array.');
}

function normalizeRecord(rec) {
  if (!rec || typeof rec.token !== 'string') return null;
  const rels = rec.relationships && typeof rec.relationships === 'object' ? rec.relationships : {};
  const out = { token: rec.token, relationships: rels, cached_at: rec.cached_at || null };
  for (const [key, value] of Object.entries(rec)) {
    if (key === 'token' || key === 'relationships' || key === 'cached_at') continue;
    out[key] = value;
  }
  return out;
}

function loadDbObject(dbLike, options = {}) {
  CacheBatch.begin({ baseline: getDocumentCacheBaseline() });
  try {
    const db = coerceDb(dbLike);
    const raw = Array.from(db.full_token_data || []);
    const clean = raw.map(normalizeRecord).filter(Boolean);
    if (!clean.length) throw new Error('No valid token records');

    try {
      const recorder = window.HLSF?.remoteDbRecorder;
      if (recorder && typeof recorder.ingestMany === 'function') {
        recorder.ingestMany(clean);
      }
    } catch (err) {
      console.warn('Remote DB recorder bulk ingest failed:', err);
    }

    const opts = options || {};
    const replace = opts.replace === true;
    const skipVisualization = opts.skipVisualization === true;
    const now = new Date().toISOString();

    const existingDb = replace ? { full_token_data: [] } : (getDb() || { full_token_data: [] });
    const existingRecords = Array.isArray(existingDb.full_token_data)
      ? existingDb.full_token_data.map(normalizeRecord).filter(Boolean)
      : [];

    const indexSeed = replace ? [] : safeStorageGet(DB_INDEX_KEY, []);
    const indexSet = new Set(Array.isArray(indexSeed) ? indexSeed : []);
    const mergedMap = new Map();

    if (!replace) {
      for (const record of existingRecords) {
        if (!record?.token) continue;
        if (!record.cached_at) record.cached_at = now;
        mergedMap.set(record.token, Object.assign({}, record));
        indexSet.add(record.token);
      }
    }

    for (const record of clean) {
      if (!record?.token) continue;
      const cacheKey = getCacheKey(record.token);
      const wasCached = isTokenCached(record.token);
      const previous = mergedMap.get(record.token) || null;
      const merged = Object.assign({}, previous || {}, record);
      if (!merged.cached_at) merged.cached_at = previous?.cached_at || now;
      mergedMap.set(record.token, merged);
      indexSet.add(record.token);
      const persisted = safeStorageSet(cacheKey, JSON.stringify(merged));
      const fallbackStored = !persisted && memoryStorageFallback.has(cacheKey);
      if ((persisted || fallbackStored) && !wasCached) {
        CacheBatch.record(record.token);
      }
    }

    const mergedArray = Array.from(mergedMap.values());
    const out = Object.assign({}, replace ? db : existingDb, db, { full_token_data: mergedArray });
    const rawPayload = JSON.stringify(out);
    const indexPayload = JSON.stringify(Array.from(indexSet));
    const rawPersisted = safeStorageSet(DB_RAW_KEY, rawPayload);
    const indexPersisted = safeStorageSet(DB_INDEX_KEY, indexPayload);
    if (!rawPersisted || !indexPersisted) {
      logWarning('Local storage quota reached. Database available for this session only — use /export to back up data.');
    }
    window.HLSF.dbCache = out;
    state.liveGraphMode = false;
    markHlsfDataDirty();
    if (!skipVisualization) {
      if (typeof buildHLSFMatrices === 'function') {
        try {
          buildHLSFMatrices(out);
        } catch (err) {
          console.warn('Failed to rebuild HLSF matrices:', err);
        }
      }
      scheduleHlsfReload('load-db');
    }
    updateHeaderCounts();
<<<<<<< HEAD
=======
    announceDatabaseReady('load-db');
>>>>>>> 0a4cb6ec
    return clean.length;
  } finally {
    CacheBatch.end();
  }
}

function refreshDbReference(recordLike, options = {}) {
  const {
    deferReload = false,
    persist = true,
  } = options || {};
  const normalized = normalizeRecord(recordLike);
  if (!normalized) return;

  if (!normalized.cached_at) {
    normalized.cached_at = new Date().toISOString();
  }

  let db = window.HLSF.dbCache;
  if (!db || typeof db !== 'object') {
    const stored = safeStorageGet(DB_RAW_KEY, null);
    if (stored && typeof stored === 'object') {
      db = stored;
    } else if (typeof stored === 'string') {
      try {
        db = JSON.parse(stored);
      } catch (err) {
        console.warn('Failed to hydrate existing DB snapshot:', err);
        db = null;
      }
    }
  }

  if (!db || typeof db !== 'object') {
    db = { full_token_data: [] };
  }

  if (!Array.isArray(db.full_token_data)) {
    db.full_token_data = Array.isArray(db.full_token_data)
      ? db.full_token_data.filter(Boolean).map(normalizeRecord).filter(Boolean)
      : [];
  }

  const entries = db.full_token_data;
  const idx = entries.findIndex(rec => rec && rec.token === normalized.token);
  let storedRecord = null;
  if (idx >= 0) {
    const existing = entries[idx] || {};
    entries[idx] = Object.assign({}, existing, normalized);
    if (!entries[idx].cached_at) entries[idx].cached_at = normalized.cached_at;
    storedRecord = entries[idx];
  } else {
    entries.push(normalized);
    storedRecord = normalized;
  }

  window.HLSF.dbCache = db;
  if (persist) {
    try {
      safeStorageSet(DB_RAW_KEY, JSON.stringify(db));
    } catch (err) {
      console.warn('Failed to persist updated DB snapshot:', err);
    }
  }
  try {
    const recorder = window.HLSF?.remoteDbRecorder;
    if (recorder && typeof recorder.ingest === 'function') {
      recorder.ingest(storedRecord);
    }
  } catch (err) {
    console.warn('Remote DB recorder ingest failed:', err);
  }
  if (deferReload) {
    markHlsfDataDirty();
  } else {
    notifyHlsfAdjacencyChange('cache-update');
  }
  updateHeaderCounts();
}

function getDb() {
  if (window.HLSF.dbCache) return window.HLSF.dbCache;
  let stored = safeStorageGet(DB_RAW_KEY, null);
  if (stored && typeof stored === 'object') {
    window.HLSF.dbCache = stored;
    return stored;
  }

  let raw = typeof stored === 'string' ? stored : null;
  if (!raw) {
    let legacy = null;
    try {
      legacy = localStorage.getItem('hlsf_db_raw');
    } catch (err) {
      console.warn('Failed to read legacy DB snapshot from storage:', err);
    }
    if (!legacy && memoryStorageFallback.has('hlsf_db_raw')) {
      legacy = memoryStorageFallback.get('hlsf_db_raw');
    }
    if (legacy) {
      safeStorageSet(DB_RAW_KEY, legacy);
      safeStorageRemove('hlsf_db_raw');
      raw = legacy;
    }
  }
  if (!raw) return null;
  try {
    const parsed = JSON.parse(raw);
    window.HLSF.dbCache = parsed;
    return parsed;
  } catch (err) {
    console.warn('Stored DB is not valid JSON:', err);
    return null;
  }
}

// Symbolic glyphs for complex number representation
const GLYPH_LIBRARY = [
  '◉', '◈', '◇', '◆', '◊', '○', '●', '◐', '◑', '◒',
  '◓', '☉', '⊙', '⊚', '⊛', '⊜', '⊝', '◎', '◍', '◌',
  '△', '▲', '▽', '▼', '◁', '▷', '◀', '▶', '⬟', '⬠',
  '⬡', '⬢', '⬣', '⬤', '⬥', '⬦', '⬧', '⬨', '⬩', '⬪',
  '⬫', '⬬', '⬭', '⬮', '⬯', '⭐', '★', '☆', '✦', '✧',
  '✶', '✷', '✸', '✹', '✺', '✻', '✼', '✽', '✾', '✿',
  '❀', '❁', '❂', '❃', '❄', '❅', '❆', '❇', '❈', '❉',
  '⚙', '⚛', '⚝', '⚞', '⚟', '⚬', '⚭', '⚮', '⚯', '⚰'
];

const RELATIONSHIP_PRIORITIES = new Map([
  ['≡', 1.0], ['⊃', 1.0], ['⊂', 0.8], ['≈', 0.7], ['∈', 0.9], ['∋', 0.9],
  ['⊤', 0.9], ['⊥', 0.9], ['⊏', 0.8], ['⊐', 0.8], ['↔', 0.7], ['⇌', 0.7],
  ['∥', 0.6], ['∼', 0.5], ['→', 0.5], ['⇒', 0.5], ['⇐', 0.5], ['↠', 0.5],
  ['↗', 0.4], ['↘', 0.4], ['⇝', 1.0], ['⇂', 0.7], ['≠', 0.8], ['⊕', 0.8],
  ['⊛', 0.7], ['∝', 0.7], ['⇝ Causes', 1.0], ['⇐ Caused By', 0.9],
  ['∗', 0.7], ['≜', 0.9], ['⋆', 0.8], ['7→', 0.7], ['⊢', 0.9], ['⊣', 0.9],
  ['↷', 0.8], ['↶', 0.8], ['◦', 0.9], ['|=', 0.9], ['◁', 0.6], ['⇄', 0.6],
  ['⊗', 0.9], ['÷', 0.7], ['⊘', 0.8], ['×', 0.8], ['¬', 0.8], ['†', 0.8],
  ['⊠', 0.8], ['/∈', 0.8], ['⊬', 0.8], ['⊩', 0.9], ['⊨', 0.9], ['?', 0.5],
  ['⚡', 0.7], ['⇒ Attention', 0.7], ['↶ Self-Reference', 0.7], ['∧', 0.6],
  ['↭', 0.6], ['▷◁', 0.6]
]);

// ============================================
// STATE
// ============================================
const state = {
  apiKey: '',
  isProcessing: false,
  sessionStats: {
    totalApiCalls: 0,
    totalCacheHits: 0,
    totalCostUsd: 0,
  },
  hlsfReady: false,
  tokenSources: new Map(),
  tokenOrder: [],
  liveGraph: { nodes: new Map(), links: [] },
  liveGraphMode: true,
  liveGraphUpdateTimer: null,
  documentCacheBaseline: 0,
  documentCacheBaselineManuallyCleared: false,
  networkOffline: false,
  networkErrorNotified: false,
  lastNetworkErrorTime: 0,
  lastComputedCacheBase: 0,
  pendingPromptReviews: new Map(),
  symbolMetrics: {
    history: [],
    last: null,
    lastRunGraph: null,
    topNodes: [],
    lastTokens: [],
    lastPipeline: null,
  },
};

state.hlsfReady = false;
window.CognitionEngine.state = state;
const promptReviewStore = state.pendingPromptReviews;
syncSettings();

let currentAbortController = null;

// ============================================
// DOM ELEMENTS
// ============================================
const elements = {
  log: document.getElementById('log'),
  input: document.getElementById('command-input'),
  sendBtn: document.getElementById('send-btn'),
  cancelBtn: document.getElementById('cancel-btn'),
  apiModal: document.getElementById('api-modal'),
  apiKeyInput: document.getElementById('api-key-input'),
  apiConfirmBtn: document.getElementById('api-confirm'),
  apiCancelBtn: document.getElementById('api-cancel'),
  cacheHitRate: document.getElementById('cache-hit-rate'),
  cachedTokens: document.getElementById('cached-tokens'),
  sessionCost: document.getElementById('session-cost'),
  dbFileInput: document.getElementById('db-file'),
  readFileInput: document.getElementById('read-file'),
};

// ============================================
// UTILITIES
// ============================================
function sanitize(text) {
  const div = document.createElement('div');
  div.textContent = text;
  return div.innerHTML;
}

function cssEscape(value) {
  const str = value == null ? '' : String(value);
  if (window.CSS && typeof window.CSS.escape === 'function') {
    return window.CSS.escape(str);
  }
  return str.replace(/[^a-zA-Z0-9_\-]/g, ch => `\\${ch}`);
}

const ExternalLoaders = (() => {
  let pdfPromise = null;
  let jszipPromise = null;

  function loadScript(src, checkFn) {
    return new Promise((resolve, reject) => {
      try {
        if (typeof checkFn === 'function') {
          const existing = checkFn();
          if (existing) {
            resolve(existing);
            return;
          }
        }

        const script = document.createElement('script');
        script.src = src;
        script.async = true;
        script.onload = () => {
          try {
            resolve(typeof checkFn === 'function' ? checkFn() : true);
          } catch (err) {
            resolve(true);
          }
        };
        script.onerror = () => reject(new Error(`Failed to load ${src}`));
        document.head.appendChild(script);
      } catch (err) {
        reject(err);
      }
    });
  }

  async function loadPdfJs() {
    if (window.pdfjsLib) {
      if (window.pdfjsLib.GlobalWorkerOptions) {
        window.pdfjsLib.GlobalWorkerOptions.workerSrc = window.pdfjsLib.GlobalWorkerOptions.workerSrc
          || 'https://cdnjs.cloudflare.com/ajax/libs/pdf.js/4.2.67/pdf.worker.min.js';
      }
      return window.pdfjsLib;
    }
    if (!pdfPromise) {
      pdfPromise = loadScript(
        'https://cdnjs.cloudflare.com/ajax/libs/pdf.js/4.2.67/pdf.min.js',
        () => window.pdfjsLib
      ).then(lib => {
        if (lib?.GlobalWorkerOptions) {
          lib.GlobalWorkerOptions.workerSrc = 'https://cdnjs.cloudflare.com/ajax/libs/pdf.js/4.2.67/pdf.worker.min.js';
        }
        return lib;
      });
    }
    return pdfPromise;
  }

  async function loadJsZip() {
    if (window.JSZip) return window.JSZip;
    if (!jszipPromise) {
      jszipPromise = loadScript(
        'https://cdnjs.cloudflare.com/ajax/libs/jszip/3.10.1/jszip.min.js',
        () => window.JSZip
      );
    }
    return jszipPromise;
  }

  return { loadPdfJs, loadJsZip };
})();

const DocumentReaders = (() => {
  async function extractPdfText(file) {
    const pdfjs = await ExternalLoaders.loadPdfJs();
    if (!pdfjs?.getDocument) throw new Error('PDF parser unavailable');
    const data = await file.arrayBuffer();
    const pdf = await pdfjs.getDocument({ data }).promise;
    let text = '';
    for (let pageNum = 1; pageNum <= pdf.numPages; pageNum++) {
      const page = await pdf.getPage(pageNum);
      const content = await page.getTextContent();
      const pageText = content.items.map(item => item.str).join(' ');
      text += pageText + '\n';
    }
    return text;
  }

  async function extractDocxText(file) {
    const JSZip = await ExternalLoaders.loadJsZip();
    if (!JSZip?.loadAsync) throw new Error('DOCX parser unavailable');
    const data = await file.arrayBuffer();
    const zip = await JSZip.loadAsync(data);
    const docFile = zip.file('word/document.xml');
    if (!docFile) throw new Error('DOCX archive missing document.xml');
    const xml = await docFile.async('string');
    const parser = new DOMParser();
    const doc = parser.parseFromString(xml, 'application/xml');
    const nodes = Array.from(doc.getElementsByTagName('w:t'));
    return nodes.map(node => node.textContent || '').join(' ');
  }

  async function extractDocBinary(file) {
    const data = await file.arrayBuffer();
    const bytes = new Uint8Array(data);
    let text = '';
    for (let i = 0; i < bytes.length; i++) {
      const code = bytes[i];
      if (code === 0) continue;
      if (code === 10 || code === 13) {
        text += ' ';
        continue;
      }
      if (code < 32) {
        text += ' ';
        continue;
      }
      text += String.fromCharCode(code);
    }
    return text.replace(/\s+/g, ' ');
  }

  async function extractPlainText(file) {
    return await file.text();
  }

  async function extract(file) {
    if (!file) throw new Error('No file selected');
    const name = (file.name || '').toLowerCase();
    const type = (file.type || '').toLowerCase();
    try {
      if (name.endsWith('.pdf') || type === 'application/pdf') {
        return await extractPdfText(file);
      }
      if (name.endsWith('.docx') || type.includes('officedocument.wordprocessingml.document')) {
        return await extractDocxText(file);
      }
      if (name.endsWith('.doc') && !name.endsWith('.docx')) {
        return await extractDocBinary(file);
      }
      return await extractPlainText(file);
    } catch (err) {
      throw new Error(err?.message || 'Unable to extract document text');
    }
  }

  return { extract };
})();

function validatePrompt(prompt) {
  if (!prompt || typeof prompt !== 'string') {
    throw new Error('Invalid prompt: must be non-empty string');
  }
  if (prompt.length > 10000) {
    throw new Error('Prompt too long: max 10000 characters');
  }
  return prompt.trim();
}

function safeStorageGet(key, defaultValue = null) {
  let item = null;
  try {
    item = localStorage.getItem(key);
  } catch (err) {
    console.warn(`Storage read failed for ${key}:`, err);
  }

  if (item == null && memoryStorageFallback.has(key)) {
    item = memoryStorageFallback.get(key);
  }

  if (item == null) return defaultValue;

  try {
    return JSON.parse(item);
  } catch {
    return item;
  }
}

function safeStorageSet(key, value) {
  const attemptWrite = () => {
    localStorage.setItem(key, value);
    memoryStorageFallback.delete(key);
    return true;
  };

  try {
    return attemptWrite();
  } catch (err) {
    if (!isQuotaExceededError(err)) {
      console.warn(`Storage write failed for ${key}:`, err);
      return false;
    }

    const cleanupSteps = [];
    cleanupSteps.push(() => purgeTokenCache());
    if (key !== DB_INDEX_KEY) cleanupSteps.push(() => purgeSpecificKey(DB_INDEX_KEY));
    if (key !== DB_RAW_KEY) cleanupSteps.push(() => purgeSpecificKey(DB_RAW_KEY));
    cleanupSteps.push(() => purgeSpecificKey(key));

    for (const step of cleanupSteps) {
      try {
        const removed = step();
        if (!removed) continue;
      } catch (cleanupErr) {
        console.warn('Storage cleanup step failed:', cleanupErr);
      }

      try {
        return attemptWrite();
      } catch (retryErr) {
        if (!isQuotaExceededError(retryErr)) {
          console.warn(`Storage write failed for ${key} after cleanup:`, retryErr);
          return false;
        }
      }
    }

    memoryStorageFallback.set(key, value);
    if (!storageQuotaWarningIssued) {
      logWarning('Browser storage quota exceeded. Falling back to in-memory storage for this session.');
      storageQuotaWarningIssued = true;
    }
    console.warn(`Storage write failed for ${key}: using in-memory fallback`, err);
    return false;
  }
}

function safeStorageRemove(key) {
  let removed = false;
  try {
    localStorage.removeItem(key);
    removed = true;
  } catch (err) {
    console.warn(`Storage remove failed for ${key}:`, err);
  }
  if (memoryStorageFallback.delete(key)) {
    removed = true;
  }
  return removed;
}

function safeStorageKeys(prefix = '') {
  let keys = [];
  try {
    keys = Object.keys(localStorage);
  } catch (err) {
    console.warn('Storage keys enumeration failed:', err);
  }

  const combined = new Set();
  keys.forEach(key => { if (key.startsWith(prefix)) combined.add(key); });
  memoryStorageFallback.forEach((_, key) => {
    if (key.startsWith(prefix)) combined.add(key);
  });

  return Array.from(combined);
}

const LessonStore = (() => {
  const STORAGE_KEY = 'hlsf-lessons-v1';
  const MAX_ENTRIES = 500;
  let cache = null;

  function load() {
    if (cache) return cache;
    const map = new Map();
    const raw = safeStorageGet(STORAGE_KEY);
    if (raw) {
      try {
        const parsed = Array.isArray(raw) ? raw : JSON.parse(raw);
        if (Array.isArray(parsed)) {
          for (const entry of parsed) {
            if (!entry || typeof entry.key !== 'string' || !entry.key) continue;
            const { key, ...rest } = entry;
            const original = typeof rest.originalResponse === 'string' && rest.originalResponse.trim()
              ? rest.originalResponse
              : typeof rest.reflection === 'string'
                ? rest.reflection
                : '';
            const local = typeof rest.localOutput === 'string' && rest.localOutput.trim()
              ? rest.localOutput
              : typeof rest.thoughtStream === 'string'
                ? rest.thoughtStream
                : '';
            const refined = typeof rest.refinedOutput === 'string' && rest.refinedOutput.trim()
              ? rest.refinedOutput
              : typeof rest.refinedResponse === 'string'
                ? rest.refinedResponse
                : '';
            const grammar = typeof rest.grammarOutput === 'string' && rest.grammarOutput.trim()
              ? rest.grammarOutput
              : '';
            map.set(key, {
              tokens: Array.isArray(rest.tokens) ? rest.tokens : [],
              originalResponse: original,
              localOutput: local,
              refinedOutput: refined,
              grammarOutput: grammar,
              updatedAt: Number.isFinite(rest.updatedAt) ? rest.updatedAt : Date.now(),
            });
          }
        }
      } catch (err) {
        console.warn('LessonStore load failed:', err);
      }
    }
    cache = map;
    return map;
  }

  function persist(map) {
    if (!(map instanceof Map)) return;
    const payload = [];
    for (const [key, value] of map.entries()) {
      const original = typeof value?.originalResponse === 'string' && value.originalResponse.trim()
        ? value.originalResponse
        : typeof value?.reflection === 'string'
          ? value.reflection
          : '';
      const local = typeof value?.localOutput === 'string' && value.localOutput.trim()
        ? value.localOutput
        : typeof value?.thoughtStream === 'string'
          ? value.thoughtStream
          : '';
      const refined = typeof value?.refinedOutput === 'string' && value.refinedOutput.trim()
        ? value.refinedOutput
        : typeof value?.refinedResponse === 'string'
          ? value.refinedResponse
          : '';
      const grammar = typeof value?.grammarOutput === 'string' && value.grammarOutput.trim()
        ? value.grammarOutput
        : '';
      payload.push({
        key,
        tokens: Array.isArray(value?.tokens) ? value.tokens : [],
        originalResponse: original,
        localOutput: local,
        refinedOutput: refined,
        reflection: original,
        thoughtStream: local,
        refinedResponse: refined,
        grammarOutput: grammar,
        updatedAt: Number.isFinite(value?.updatedAt) ? value.updatedAt : Date.now(),
      });
    }
    safeStorageSet(STORAGE_KEY, JSON.stringify(payload));
    cache = map;
  }

  function keyFromTokens(tokens) {
    if (!Array.isArray(tokens) || !tokens.length) return null;
    return tokens.join(' ');
  }

  function fetch(tokens) {
    const key = keyFromTokens(tokens);
    if (!key) return null;
    const map = load();
    return map.get(key) || null;
  }

  function record(tokens, lesson = {}) {
    const key = keyFromTokens(tokens);
    if (!key) return;
    const map = load();
    const existingEntry = map.get(key) || {};
    const prefer = (...values) => {
      for (const value of values) {
        if (typeof value !== 'string') continue;
        const trimmed = value.trim();
        if (trimmed) return trimmed;
      }
      return '';
    };

    const next = {
      tokens: Array.isArray(existingEntry.tokens) && existingEntry.tokens.length
        ? existingEntry.tokens
        : tokens.slice(0, 160),
      originalResponse: prefer(
        lesson.originalResponse,
        lesson.reflection,
        existingEntry.originalResponse,
        existingEntry.reflection
      ),
      localOutput: prefer(
        lesson.localOutput,
        lesson.thoughtStream,
        existingEntry.localOutput,
        existingEntry.thoughtStream
      ),
      refinedOutput: prefer(
        lesson.refinedOutput,
        lesson.refinedResponse,
        existingEntry.refinedOutput,
        existingEntry.refinedResponse
      ),
      grammarOutput: prefer(
        lesson.grammarOutput,
        existingEntry.grammarOutput
      ),
      updatedAt: Date.now(),
    };

    map.set(key, next);

    if (map.size > MAX_ENTRIES) {
      const ordered = Array.from(map.entries()).sort((a, b) => (a[1]?.updatedAt || 0) - (b[1]?.updatedAt || 0));
      while (ordered.length > MAX_ENTRIES) {
        const [removeKey] = ordered.shift() || [];
        if (removeKey) map.delete(removeKey);
      }
    }

    persist(map);
  }

  return { fetch, record };
})();

const CoherenceStore = (() => {
  const STORAGE_KEY = 'hlsf-coherence-metrics-v1';
  const MAX_ENTRIES = 1000;
  let cache = null;

  function sanitizeRecord(entry) {
    if (!entry || typeof entry !== 'object') return null;
    const score = Number(entry.coherenceScore);
    const tokenCount = Number(entry.tokenCount);
    const dbSize = Number(entry.databaseSize);
    if (!Number.isFinite(score) || !Number.isFinite(tokenCount)) {
      return null;
    }
    const trimmedLocal = typeof entry.localResponse === 'string'
      ? entry.localResponse.slice(0, 4000)
      : '';
    const trimmedCoherent = typeof entry.coherentResponse === 'string'
      ? entry.coherentResponse.slice(0, 4000)
      : '';
    return {
      timestamp: Number.isFinite(entry.timestamp) ? entry.timestamp : Date.now(),
      chunkLabel: typeof entry.chunkLabel === 'string' ? entry.chunkLabel : '',
      coherenceScore: Math.max(0, Math.min(1, score)),
      tokenCount,
      databaseSize: Number.isFinite(dbSize) ? dbSize : null,
      localResponse: trimmedLocal,
      coherentResponse: trimmedCoherent,
    };
  }

  function load() {
    if (cache) return cache;
    const raw = safeStorageGet(STORAGE_KEY, []);
    const parsed = Array.isArray(raw)
      ? raw
      : (typeof raw === 'string'
        ? (() => {
          try { return JSON.parse(raw); } catch { return []; }
        })()
        : []);
    const records = [];
    for (const entry of parsed) {
      const sanitized = sanitizeRecord(entry);
      if (sanitized) records.push(sanitized);
    }
    cache = records;
    return records;
  }

  function persist(records) {
    cache = records;
    safeStorageSet(STORAGE_KEY, JSON.stringify(records));
  }

  function record(entry) {
    const records = load();
    const sanitized = sanitizeRecord(entry);
    if (!sanitized) return false;
    records.push(sanitized);
    if (records.length > MAX_ENTRIES) {
      records.splice(0, records.length - MAX_ENTRIES);
    }
    persist(records);
    return true;
  }

  function summarize(target = 0.99) {
    const records = load();
    if (!records.length) {
      return { total: 0, targetCount: 0, averageTokens: 0, targetAverageTokens: 0, averageScore: 0 };
    }
    let totalTokens = 0;
    let totalCount = 0;
    let totalScore = 0;
    let targetTokens = 0;
    let targetCount = 0;
    for (const entry of records) {
      if (!Number.isFinite(entry.coherenceScore) || !Number.isFinite(entry.tokenCount)) continue;
      totalTokens += entry.tokenCount;
      totalCount += 1;
      totalScore += entry.coherenceScore;
      if (entry.coherenceScore >= target) {
        targetTokens += entry.tokenCount;
        targetCount += 1;
      }
    }
    return {
      total: totalCount,
      targetCount,
      averageTokens: totalCount ? totalTokens / totalCount : 0,
      targetAverageTokens: targetCount ? targetTokens / targetCount : 0,
      averageScore: totalCount ? totalScore / totalCount : 0,
    };
  }

  function deriveRefinementLexicon(options = {}) {
    const { targetScore = 0.9, maxTokens = 24 } = options || {};
    const records = load();
    if (!records.length || maxTokens <= 0) return [];

    const frequency = new Map();
    for (const entry of records) {
      if (!Number.isFinite(entry.coherenceScore) || entry.coherenceScore < targetScore) continue;
      const localTokens = new Set(tokenize(entry.localResponse || ''));
      const refinedTokens = tokenize(entry.coherentResponse || '');
      for (const token of refinedTokens) {
        if (!token || localTokens.has(token)) continue;
        const weight = entry.coherenceScore || 0;
        frequency.set(token, (frequency.get(token) || 0) + weight);
      }
    }

    return Array.from(frequency.entries())
      .sort((a, b) => {
        if (b[1] !== a[1]) return b[1] - a[1];
        return a[0].localeCompare(b[0]);
      })
      .slice(0, maxTokens)
      .map(([token]) => token);
  }

  return {
    record,
    summarize,
    loadAll: () => load().slice(),
    getRefinementLexicon: deriveRefinementLexicon,
  };
})();

function normalizeCoherenceEvaluation(payload) {
  if (!payload || typeof payload !== 'object' || Array.isArray(payload)) {
    return null;
  }

  const normalized = { ...payload };
  const pick = (...keys) => {
    for (const key of keys) {
      if (key in payload && payload[key] != null) {
        return payload[key];
      }
    }
    return undefined;
  };

  const score = pick('coherence_score', 'coherenceScore', 'score', 'coherence');
  if (score != null && normalized.coherence_score == null) {
    normalized.coherence_score = score;
  }

  const response = pick(
    'coherent_response',
    'coherentResponse',
    'refined_response',
    'refinedResponse',
    'rewrite',
    'response'
  );
  if (response != null && normalized.coherent_response == null) {
    normalized.coherent_response = response;
  }

  const explanation = pick(
    'coherence_explanation',
    'coherenceExplanation',
    'explanation',
    'rationale',
    'analysis',
    'notes'
  );
  if (explanation != null && normalized.explanation == null) {
    normalized.explanation = explanation;
  }

  return normalized;
}

function parseCoherenceEvaluation(raw) {
  if (!raw) return null;
  if (typeof raw === 'object' && !Array.isArray(raw)) {
    return normalizeCoherenceEvaluation(raw) || raw;
  }
  const text = String(raw).trim();
  if (!text) return null;

  const tryParse = (value) => {
    if (!value) return null;
    if (typeof value === 'object' && !Array.isArray(value)) return value;
    try {
      const parsed = JSON.parse(value);
      return (parsed && typeof parsed === 'object' && !Array.isArray(parsed)) ? parsed : null;
    } catch {
      return null;
    }
  };

  const cleaned = text.replace(/```json\s*/gi, '').replace(/```/g, '').trim();
  let parsed = tryParse(cleaned);
  if (parsed) return normalizeCoherenceEvaluation(parsed) || parsed;

  const match = cleaned.match(/\{[\s\S]*\}/);
  if (match) {
    parsed = tryParse(match[0]);
    if (parsed) return normalizeCoherenceEvaluation(parsed) || parsed;
  }

  const ndjson = parseMaybeNdjson(cleaned);
  if (ndjson && typeof ndjson === 'object' && !Array.isArray(ndjson)) {
    return normalizeCoherenceEvaluation(ndjson) || ndjson;
  }
  if (Array.isArray(ndjson)) {
    for (const entry of ndjson) {
      const normalized = normalizeCoherenceEvaluation(entry);
      if (normalized && normalized.coherence_score != null) {
        return normalized;
      }
    }
  }

  return null;
}


function isValidApiKey(key) {
  if (typeof key !== 'string') return false;
  const trimmed = key.trim();
  if (!trimmed) return false;
  if (!trimmed.startsWith('sk-')) return false;
  return trimmed.length >= 20;
}

function tokenize(text) {
  if (!text) return [];
  const normalized = String(text);

  if (!SETTINGS.tokenizeSymbols) {
    return normalized.trim()
      .split(/[^\p{L}\p{N}\-']+/u)
      .filter(Boolean)
      .map(t => t.toLowerCase());
  }

  const tokens = tokenizeWithSymbols(normalized);
  const seen = new Set();
  const words = [];
  for (const token of tokens) {
    if (!token || token.kind !== 'word') continue;
    const lower = token.t.toLowerCase();
    if (!lower || seen.has(lower)) continue;
    seen.add(lower);
    words.push(lower);
  }

  if (words.length === 0) {
    return normalized.trim()
      .split(/[^\p{L}\p{N}\-']+/u)
      .filter(Boolean)
      .map(t => t.toLowerCase());
  }

  return words;
}

function recordSymbolMetrics(label, pipelineResult, baseTokenCount = 0) {
  if (!SETTINGS.tokenizeSymbols || !pipelineResult) return;
  const bucket = state.symbolMetrics;
  if (!bucket) return;
  const entry = {
    label,
    timestamp: Date.now(),
    baseTokenCount,
    ...pipelineResult.metrics,
    deltaTokens: pipelineResult.metrics.tokenCount - baseTokenCount,
    topTokens: pipelineResult.top.map(node => node.token).filter(Boolean),
  };
  bucket.last = entry;
  bucket.lastRunGraph = pipelineResult.graph;
  bucket.topNodes = pipelineResult.top;
  bucket.history.push(entry);
  if (bucket.history.length > 20) bucket.history.shift();
}

function collectSymbolAwareTokens(text, baseTokens = [], label = 'default') {
  const baseList = Array.isArray(baseTokens) ? baseTokens : [];
  if (!SETTINGS.tokenizeSymbols) return baseList;

  const pipelineResult = runPipeline(text || '', SETTINGS);
  const map = new Map();

  for (const token of baseList) {
    if (!token) continue;
    const normalized = String(token).toLowerCase();
    if (!normalized || map.has(`word:${normalized}`)) continue;
    map.set(`word:${normalized}`, { token: normalized, kind: 'word' });
  }

  for (const token of pipelineResult.tokens) {
    if (!token) continue;
    if (token.kind === 'word') {
      const normalized = token.t.toLowerCase();
      if (!normalized || map.has(`word:${normalized}`)) continue;
      map.set(`word:${normalized}`, { token: normalized, kind: 'word' });
    } else if (token.kind === 'sym') {
      const key = `sym:${token.t}`;
      if (map.has(key)) continue;
      map.set(key, {
        token: token.t,
        kind: 'sym',
        cat: token.cat || null,
        index: token.i,
        span: token.n,
      });
    }
  }

  const combined = Array.from(map.values());
  recordSymbolMetrics(label, pipelineResult, baseList.length);
  if (state.symbolMetrics) {
    state.symbolMetrics.lastTokens = combined;
    state.symbolMetrics.lastPipeline = pipelineResult;
  }
  return combined;
}

function syncSettings() {
  if (typeof window === 'undefined') return;
  window.SETTINGS = Object.assign(window.SETTINGS || {}, SETTINGS);
  if (window.CognitionEngine?.settings) {
    Object.assign(window.CognitionEngine.settings, SETTINGS);
  }
}

function countWords(text) {
  if (!text) return 0;
  const words = String(text).trim().match(/\S+/g);
  return words ? words.length : 0;
}

function limitWords(text, maxWords) {
  const limit = Number.isFinite(maxWords) && maxWords > 0 ? Math.floor(maxWords) : 0;
  if (!text || limit <= 0) {
    return { text: '', wordCount: 0, totalWords: 0, trimmed: Boolean(text) };
  }

  const normalized = String(text).trim();
  const matches = normalized.match(/\S+/g) || [];
  if (matches.length <= limit) {
    return {
      text: normalized,
      wordCount: matches.length,
      totalWords: matches.length,
      trimmed: false,
    };
  }

  let cutoffIndex = normalized.length;
  const re = /\S+/g;
  let match;
  let seen = 0;
  while ((match = re.exec(normalized)) !== null) {
    seen += 1;
    if (seen === limit) {
      cutoffIndex = match.index + match[0].length;
      break;
    }
  }

  const clipped = normalized.slice(0, cutoffIndex).trim();
  return {
    text: clipped,
    wordCount: limit,
    totalWords: matches.length,
    trimmed: true,
  };
}

function splitIntoSentences(text) {
  if (!text) return [];
  const normalized = text.replace(/\s+/g, ' ').trim();
  if (!normalized) return [];
  const matches = normalized.match(/[^.!?]+[.!?]+|[^.!?]+$/g);
  if (!matches) return [normalized];
  return matches.map(sentence => sentence.trim()).filter(Boolean);
}

function estimateTokensForText(text) {
  return tokenize(text).length;
}

function estimateTokensForMessages(messages) {
  if (!Array.isArray(messages)) return 0;
  let total = 0;
  for (const message of messages) {
    if (!message) continue;
    const contentTokens = estimateTokensForText(message.content || '');
    const roleTokens = message.role ? 4 : 0;
    total += contentTokens + roleTokens;
  }
  return total + 3; // minimal overhead for chat formatting
}

function estimateCompletionTokens(promptTokenCount) {
  const ratio = CONFIG.ESTIMATED_COMPLETION_RATIO ?? 0.7;
  const estimate = Math.round(promptTokenCount * ratio);
  return Math.max(32, estimate);
}

function getModelPricing(model) {
  const pricing = CONFIG.MODEL_PRICING?.[model];
  return pricing || CONFIG.MODEL_PRICING?.default || { inputPerMillion: 0, outputPerMillion: 0 };
}

function estimateCostUsd(promptTokens = 0, completionTokens = 0, model = CONFIG.DEFAULT_MODEL) {
  const pricing = getModelPricing(model);
  return ((promptTokens * pricing.inputPerMillion) + (completionTokens * pricing.outputPerMillion)) / 1_000_000;
}

const Session = (() => {
  const existing = window.Session && typeof window.Session === 'object'
    ? window.Session
    : {};
  const session = Object.assign({ tokens: new Set(), prompts: [] }, existing);
  if (!(session.tokens instanceof Set)) {
    const seedTokens = Array.isArray(session.tokens) ? session.tokens : [];
    session.tokens = new Set(seedTokens.filter(Boolean));
  }
  if (!Array.isArray(session.prompts)) {
    session.prompts = Array.isArray(existing.prompts) ? [...existing.prompts] : [];
  }
  window.Session = session;
  return session;
})();

function addConversationTokens(arr) {
  for (const token of arr || []) {
    if (token) Session.tokens.add(token);
  }
}

function normalizeTokenList(input) {
  if (!input) return [];
  const array = Array.isArray(input)
    ? input
    : String(input).split(/\s+/);
  const out = [];
  const seen = new Set();
  for (const raw of array) {
    if (!raw) continue;
    const token = raw.toLowerCase();
    if (!token || seen.has(token)) continue;
    seen.add(token);
    out.push(token);
  }
  return out;
}

function ensureTokenOrder(token) {
  if (!token) return;
  const key = token.toLowerCase();
  if (!state.tokenOrder.includes(key)) {
    state.tokenOrder.push(key);
  }
}

function ensureTokenEntry(token) {
  if (!token) return null;
  const key = token.toLowerCase();
  let entry = state.tokenSources.get(key);
  if (!entry) {
    entry = { input: false, committed: false, output: false };
    state.tokenSources.set(key, entry);
    ensureTokenOrder(key);
  }
  return entry;
}

function isTokenActive(token) {
  const entry = state.tokenSources.get(token);
  return !!entry && (entry.input || entry.output || entry.committed);
}

function pruneInactiveTokens() {
  for (const [token, entry] of state.tokenSources.entries()) {
    if (!isTokenActive(token)) {
      state.tokenSources.delete(token);
    }
  }
  state.tokenOrder = state.tokenOrder.filter(token => state.tokenSources.has(token));
}

function setInputPreviewTokens(tokens, options = {}) {
  const { render = true } = options;
  const normalized = normalizeTokenList(tokens);
  const previewSet = new Set(normalized);
  for (const [token, entry] of state.tokenSources.entries()) {
    entry.input = previewSet.has(token);
  }
  for (const token of normalized) {
    const entry = ensureTokenEntry(token);
    if (entry) entry.input = true;
  }
  if (render) rebuildLiveGraph();
}

function commitTokens(tokens, options = {}) {
  const { render = true } = options;
  const normalized = normalizeTokenList(tokens);
  for (const token of normalized) {
    const entry = ensureTokenEntry(token);
    if (!entry) continue;
    entry.committed = true;
    entry.input = false;
  }
  if (render) rebuildLiveGraph();
}

function addOutputTokens(tokens, options = {}) {
  const { render = true } = options;
  const normalized = normalizeTokenList(tokens);
  if (!normalized.length) return;
  for (const token of normalized) {
    const entry = ensureTokenEntry(token);
    if (entry) entry.output = true;
  }
  if (render) rebuildLiveGraph();
}

function tokensFromCompletedInput(text) {
  if (!text) return [];
  const hasTrailingSpace = /\s$/.test(text);
  const portion = hasTrailingSpace ? text : text.replace(/\S+$/, ' ');
  return tokenize(portion);
}

let previewPreloadTimer = null;
let lastPreviewPreloadKey = '';

function schedulePreviewTokenPreload(tokens) {
  const normalized = normalizeTokenList(tokens);
  if (!normalized.length) {
    lastPreviewPreloadKey = '';
    if (previewPreloadTimer) {
      clearTimeout(previewPreloadTimer);
      previewPreloadTimer = null;
    }
    return;
  }
  const key = normalized.join('|');
  if (key === lastPreviewPreloadKey) return;
  lastPreviewPreloadKey = key;
  if (previewPreloadTimer) {
    clearTimeout(previewPreloadTimer);
    previewPreloadTimer = null;
  }
  previewPreloadTimer = setTimeout(async () => {
    previewPreloadTimer = null;
    try {
      if (window.HLSF?.remoteDb?.isReady?.() && typeof window.HLSF.remoteDb.preloadTokens === 'function') {
        await window.HLSF.remoteDb.preloadTokens(normalized);
      }
    } catch (err) {
      console.warn('Preview token preload failed:', err);
    }
  }, 180);
}

function handleLiveInputChange(text) {
  const previewTokens = tokensFromCompletedInput(text);
  setInputPreviewTokens(previewTokens);
  schedulePreviewTokenPreload(previewTokens);
}

function commitInputTokensFromText(text) {
  const committedTokens = tokenize(text || '');
  if (!committedTokens.length) return committedTokens;
  commitTokens(committedTokens, { render: false });
  return committedTokens;
}

function getSessionPromptLog() {
  if (!Array.isArray(Session.prompts)) {
    Session.prompts = [];
  }
  return Session.prompts;
}

function recordSessionPrompt(text, context = {}) {
  const normalized = typeof text === 'string' ? text.trim() : '';
  if (!normalized) return;

  const entry = {
    text: normalized,
    timestamp: new Date().toISOString(),
  };

  if (context && typeof context === 'object') {
    const meta = {};
    for (const [key, value] of Object.entries(context)) {
      if (value == null) continue;
      if (typeof value === 'string') {
        const trimmed = value.trim();
        if (!trimmed) continue;
        meta[key] = trimmed;
      } else if (typeof value === 'number') {
        if (Number.isFinite(value)) meta[key] = value;
      } else if (typeof value === 'boolean') {
        meta[key] = value;
      } else if (Array.isArray(value)) {
        if (value.length > 0) meta[key] = value;
      }
    }
    if (Object.keys(meta).length > 0) {
      entry.meta = meta;
    }
  }

  const log = getSessionPromptLog();
  log.push(entry);
  const limit = Math.max(0, Number(CONFIG?.PROMPT_LOG_LIMIT) || 0);
  if (limit && log.length > limit) {
    log.splice(0, log.length - limit);
  }
}

function onUserPromptSubmitted(text) {
  const toks = text.trim().split(/\s+/).filter(Boolean);
  addConversationTokens(toks);
  recordSessionPrompt(text, {
    source: 'prompt',
    tokenCount: toks.length,
  });
}

function formatCurrency(amountUsd) {
  if (!amountUsd || isNaN(amountUsd)) return '$0.0000';
  const abs = Math.abs(amountUsd);
  if (abs > 0 && abs < 0.0001) {
    return amountUsd < 0 ? '-<$0.0001' : '<$0.0001';
  }
  const decimals = abs >= 1 ? 2 : abs >= 0.01 ? 3 : 4;
  const prefix = amountUsd < 0 ? '-$' : '$';
  return `${prefix}${Math.abs(amountUsd).toFixed(decimals)}`;
}

function formatDuration(ms) {
  if (!Number.isFinite(ms) || ms <= 0) return '0s';
  if (ms < 1000) return '<1s';
  const totalSeconds = Math.round(ms / 1000);
  const hours = Math.floor(totalSeconds / 3600);
  const minutes = Math.floor((totalSeconds % 3600) / 60);
  const seconds = totalSeconds % 60;
  const parts = [];
  if (hours) parts.push(`${hours}h`);
  if (minutes) parts.push(`${minutes}m`);
  if (seconds || parts.length === 0) parts.push(`${seconds}s`);
  return parts.join(' ');
}

function getDocumentCacheBaseline() {
  return Number.isFinite(state.documentCacheBaseline)
    ? Math.max(0, state.documentCacheBaseline)
    : 0;
}

function setDocumentCacheBaseline(value, options = {}) {
  const manual = options?.manual === true;
  const normalized = Number.isFinite(value) ? Math.max(0, value) : getDocumentCacheBaseline();

  if (manual) {
    state.documentCacheBaseline = normalized;
    state.documentCacheBaselineManuallyCleared = normalized === 0;
    return state.documentCacheBaseline;
  }

  if (normalized > 0) {
    state.documentCacheBaseline = normalized;
    state.documentCacheBaselineManuallyCleared = false;
    return state.documentCacheBaseline;
  }

  const existing = getDocumentCacheBaseline();
  if (state.documentCacheBaselineManuallyCleared || existing === 0) {
    state.documentCacheBaseline = 0;
    return 0;
  }

  return existing;
}

function getCachedTokenCount() {
  const cachedKeys = safeStorageKeys(TOKEN_CACHE_PREFIX).length;
  if (cachedKeys > 0) return cachedKeys;

  let index = safeStorageGet(DB_INDEX_KEY, []);
  if (typeof index === 'string') {
    try { index = JSON.parse(index); }
    catch { index = []; }
  }
  if (Array.isArray(index) && index.length) {
    return index.length;
  }

  const db = getDb();
  if (db && Array.isArray(db.full_token_data)) {
    return db.full_token_data.length;
  }

  const baseline = getDocumentCacheBaseline();
  if (baseline > 0 && !state.documentCacheBaselineManuallyCleared) {
    return baseline;
  }

  return 0;
}

function listCachedTokens(limit = CONFIG.CACHE_SEED_LIMIT || 0) {
  let index = safeStorageGet(DB_INDEX_KEY, []);
  if (typeof index === 'string') {
    try { index = JSON.parse(index); }
    catch { index = []; }
  }

  const tokens = [];
  if (Array.isArray(index) && index.length) {
    tokens.push(...index);
  }

  if (!tokens.length) {
    const db = getDb();
    if (db && Array.isArray(db.full_token_data)) {
      for (const record of db.full_token_data) {
        if (record?.token) tokens.push(record.token);
      }
    }
  }

  if (!tokens.length) {
    const cacheKeys = safeStorageKeys(TOKEN_CACHE_PREFIX);
    for (const key of cacheKeys) {
      const token = key.slice(TOKEN_CACHE_PREFIX.length);
      if (token) tokens.push(token);
    }
  }

  const seen = new Set();
  const deduped = [];
  const cap = Number.isFinite(limit) && limit > 0 ? Math.floor(limit) : Infinity;
  for (const token of tokens) {
    const key = (token == null ? '' : String(token)).toLowerCase();
    if (!key || seen.has(key)) continue;
    seen.add(key);
    deduped.push(token);
    if (deduped.length >= cap) break;
  }

  return deduped;
}

let pendingHlsfReloadTimer = null;
let hlsfReloadInFlight = false;

function markHlsfDataDirty() {
  window.HLSF = window.HLSF || {};
  window.HLSF.matrices = null;
  window.HLSF.layoutCache = null;
  window.HLSF.indexCache = null;
  window.HLSF.indexCacheSource = null;
  state.hlsfReady = false;
}

function scheduleHlsfReload(reason = 'cache-update', options = {}) {
  const { immediate = false, debounceMs = 400 } = options || {};

  const trigger = () => {
    pendingHlsfReloadTimer = null;
    if (hlsfReloadInFlight) return;

    const finalize = () => {
      hlsfReloadInFlight = false;
      HlsfLoading.hide(0);
    };

    try {
      const last = window.HLSF?.lastCommand;
      const cachedCount = getCachedTokenCount();
      const dbCount = Array.isArray(window.HLSF?.dbCache?.full_token_data)
        ? window.HLSF.dbCache.full_token_data.length
        : 0;
      let task = null;

      const hasLiveTokens = Array.isArray(state.tokenOrder) && state.tokenOrder.length > 0;
      if (!dbCount && hasLiveTokens) {
        rebuildLiveGraph();
        finalize();
        return;
      }

      if (last && last.metricScope !== METRIC_SCOPE.DB && Array.isArray(last.anchors) && last.anchors.length) {
        task = rebuildHlsfFromLastCommand(true);
      } else if (last) {
        const args = typeof last.rawArgs === 'string' ? last.rawArgs : '';
        task = runHlsfSafely(args);
      } else if (cachedCount > 0 || dbCount > 0) {
        task = runHlsfSafely('');
      } else {
        stopHLSFAnimation();
        hideVisualizer();
        if (window.HLSF) {
          window.HLSF.currentGraph = null;
          window.HLSF.currentGlyphOnly = false;
        }
        finalize();
        return;
      }

      if (!task || typeof task.then !== 'function') {
        finalize();
        return;
      }

      hlsfReloadInFlight = true;
      task.then(finalize).catch(err => {
        console.warn('Auto HLSF reload failed:', err);
        finalize();
      });
    } catch (err) {
      console.warn('Failed to refresh HLSF after cache update:', err);
    }
  };

  if (pendingHlsfReloadTimer) {
    clearTimeout(pendingHlsfReloadTimer);
    pendingHlsfReloadTimer = null;
  }

  if (immediate) {
    trigger();
  } else {
    const delay = Number.isFinite(debounceMs) ? Math.max(0, debounceMs) : 400;
    pendingHlsfReloadTimer = setTimeout(trigger, delay);
  }
}

function notifyHlsfAdjacencyChange(reason = 'cache-update', options = {}) {
  markHlsfDataDirty();
  const shouldAutoReload = window.HLSF?.config?.autoHlsfOnChange === true;
  if (shouldAutoReload) {
    scheduleHlsfReload(reason, options);
    return;
  }
  if (reason && typeof reason === 'string') {
    if (reason.startsWith('prompt')) {
      queueLiveGraphUpdate(60);
      return;
    }
    if (reason === 'cache-update' || reason === 'manual-cache') {
      queueLiveGraphUpdate(180);
      return;
    }
  }
  queueLiveGraphUpdate(200);
}

// ============================================
// COMPLEX NUMBER ENCODING & GLYPH SYSTEM
// ============================================

// Convert token to complex number representation
// Magnitude = attention score, Phase = semantic hash
function tokenToComplexNumber(token, tokenData) {
  const attentionScore = tokenData?.attention_score || 0.5;
  const magnitude = attentionScore; // 0.0 to 1.0

  // Generate phase from token's semantic properties
  let phaseHash = 0;
  for (let i = 0; i < token.length; i++) {
    phaseHash = ((phaseHash << 5) - phaseHash) + token.charCodeAt(i);
    phaseHash = phaseHash & phaseHash;
  }

  // Normalize phase to 0-2π
  const phase = (Math.abs(phaseHash) % 360) * (Math.PI / 180);

  // Calculate real and imaginary parts
  const real = magnitude * Math.cos(phase);
  const imaginary = magnitude * Math.sin(phase);

  return { real, imaginary, magnitude, phase };
}

const memoizedComplexNumber = (() => {
  const cache = new Map();
  return (token, tokenData) => {
    const score = tokenData?.attention_score ?? 0;
    const key = `${token}_${score}`;
    if (cache.has(key)) return cache.get(key);
    const result = tokenToComplexNumber(token, tokenData);
    cache.set(key, result);
    return result;
  };
})();

// Map complex number to glyph from library
function complexToGlyph(complex) {
  // Use magnitude and phase to select glyph
  const magnitudeIndex = Math.floor(complex.magnitude * 7); // 0-7 range
  const phaseIndex = Math.floor((complex.phase / (2 * Math.PI)) * 10); // 0-9 range
  const glyphIndex = (magnitudeIndex * 10 + phaseIndex) % GLYPH_LIBRARY.length;
  return GLYPH_LIBRARY[glyphIndex];
}

// Generate glyph ledger for all cached tokens
function generateGlyphLedger() {
  const ledger = new Map();
  const reverseMap = new Map(); // glyph -> tokens
  const keys = safeStorageKeys(TOKEN_CACHE_PREFIX);

  for (const key of keys) {
    try {
      const tokenData = safeStorageGet(key);
      if (!tokenData?.token) continue;
      const token = tokenData.token;
      const complex = memoizedComplexNumber(token, tokenData);
      const glyph = complexToGlyph(complex);

      ledger.set(token, {
        glyph,
        complex: {
          real: complex.real.toFixed(4),
          imaginary: complex.imaginary.toFixed(4),
          magnitude: complex.magnitude.toFixed(4),
          phase: complex.phase.toFixed(4)
        },
        attention_score: tokenData.attention_score || 0
      });

      // Track consolidation - multiple tokens per glyph
      if (!reverseMap.has(glyph)) {
        reverseMap.set(glyph, []);
      }
      reverseMap.get(glyph).push(token);
    } catch (err) {
      console.error('Failed to process token:', key, err);
    }
  }

  return { ledger, reverseMap };
}

// Consolidate similar tokens to same glyph
function findConsolidatedTokens(reverseMap) {
  const consolidated = [];
  for (const [glyph, tokens] of reverseMap.entries()) {
    if (tokens.length > 1) {
      consolidated.push({ glyph, tokens, count: tokens.length });
    }
  }
  return consolidated.sort((a, b) => b.count - a.count);
}

// Encode message using glyph ledger
function encodeMessage(message, ledger) {
  const tokens = tokenize(message);
  const encoded = [];
  const unknown = [];

  for (const token of tokens) {
    const entry = ledger.get(token);
    if (entry) {
      encoded.push(entry.glyph);
    } else {
      encoded.push('◌'); // Unknown token marker
      unknown.push(token);
    }
  }

  return {
    encoded: encoded.join(''),
    coverage: ((tokens.length - unknown.length) / tokens.length * 100).toFixed(1),
    unknown
  };
}

// Decode message using reverse glyph map
function decodeMessage(encoded, reverseMap) {
  const glyphs = Array.from(encoded);
  const decoded = [];

  for (const glyph of glyphs) {
    const tokens = reverseMap.get(glyph);
    if (tokens && tokens.length > 0) {
      // Use first token (could use most common or context-aware selection)
      decoded.push(tokens[0]);
    } else {
      decoded.push('[?]');
    }
  }

  return decoded.join(' ');
}

// Export glyph ledger for inter-system transmission
function exportGlyphLedger() {
  const { ledger, reverseMap } = generateGlyphLedger();
  const consolidated = findConsolidatedTokens(reverseMap);

  const exportData = {
    export_timestamp: new Date().toISOString(),
    ledger_version: "1.0",
    description: "HLSF Symbolic Glyph Encryption Ledger - Complex Number Token Encoding",
    specification: {
      encoding: "Complex numbers (magnitude=attention, phase=semantic_hash)",
      glyph_library_size: GLYPH_LIBRARY.length,
      representation: "Unicode symbolic glyphs",
      consolidation: "Similar tokens map to same glyph based on complex number proximity"
    },
    statistics: {
      total_tokens: ledger.size,
      unique_glyphs: reverseMap.size,
      consolidation_ratio: (ledger.size / reverseMap.size).toFixed(2),
      consolidated_groups: consolidated.length
    },
    glyph_ledger: Object.fromEntries(ledger),
    reverse_mapping: Object.fromEntries(
      Array.from(reverseMap.entries()).map(([glyph, tokens]) => [glyph, tokens])
    ),
    consolidated_tokens: consolidated,
    encryption_examples: generateEncryptionExamples(ledger, reverseMap)
  };

  const blob = new Blob([JSON.stringify(exportData, null, 2)], { type: 'application/json' });
  const url = URL.createObjectURL(blob);
  const link = document.createElement('a');
  link.href = url;
  link.download = `HLSF_Glyph_Ledger_${new Date().toISOString().split('T')[0]}.json`;
  document.body.appendChild(link);
  link.click();
  document.body.removeChild(link);
  URL.revokeObjectURL(url);

  return exportData;
}

window.GlyphSystem.ledger = null;
window.GlyphSystem.encode = function encode(message) {
  const result = encryptTextToGlyphs(message || '');
  window.GlyphSystem.ledger = loadLedger();
  return { encoded: result.encrypted, coverage: result.coverage, unknown: result.unknown };
};
window.GlyphSystem.decode = function decode(encoded) {
  return decryptGlyphsToText(encoded || '');
};
window.GlyphSystem.export = function exportLedgerSnapshot() {
  return loadLedger();
};

function generateEncryptionExamples(ledger, reverseMap) {
  const examples = [
    "hello world",
    "consciousness",
    "quantum entanglement"
  ];

  return examples.map(msg => {
    const result = encodeMessage(msg, ledger);
    return {
      plaintext: msg,
      encoded: result.encoded,
      coverage: result.coverage + '%',
      decoded: decodeMessage(result.encoded, reverseMap)
    };
  });
}

function showGlyphLedger() {
  const { ledger, reverseMap } = generateGlyphLedger();
  const consolidated = findConsolidatedTokens(reverseMap);

  // Show sample encoded messages
  const sampleMessages = [
    "What is consciousness?",
    "Explain quantum mechanics",
    "The nature of reality"
  ];

  const encodedSamples = sampleMessages.map(msg => {
    const result = encodeMessage(msg, ledger);
    return {
      original: msg,
      encoded: result.encoded,
      coverage: result.coverage,
      decoded: decodeMessage(result.encoded, reverseMap)
    };
  });

  addLog(`
    <div class="section-divider"></div>
    <div class="section-title">🔐 Symbolic Glyph Encryption Ledger</div>

    <div class="adjacency-insight">
      <strong>📐 Complex Number Encoding:</strong><br>
      • Each token → Complex number (magnitude + phase)<br>
      • Magnitude = Attention score (0.0-1.0)<br>
      • Phase = Semantic hash (0-2π radians)<br>
      • Glyph = Visual representation of complex coordinates
    </div>

    <div class="adjacency-insight">
      <strong>📊 Ledger Statistics:</strong><br>
      • Total tokens: <strong>${ledger.size}</strong><br>
      • Unique glyphs: <strong>${reverseMap.size}</strong><br>
      • Consolidation ratio: <strong>${(ledger.size / reverseMap.size).toFixed(2)}:1</strong><br>
      • Efficiency gain: <strong>${(100 - (reverseMap.size / ledger.size * 100)).toFixed(1)}%</strong>
    </div>

    <div class="adjacency-insight">
      <strong>🔄 Token Consolidation (Similar tokens → Same glyph):</strong><br>
      ${consolidated.slice(0, 5).map(c => 
        `• <span style="font-size: 1.5em;">${c.glyph}</span> → ${c.tokens.slice(0, 3).join(', ')}${c.tokens.length > 3 ? '...' : ''} (${c.count} tokens)`
      ).join('<br>')}
      ${consolidated.length === 0 ? '<em>No consolidation yet - need more diverse tokens</em>' : ''}
    </div>

    <div class="adjacency-insight">
      <strong>🔐 Encrypted Message Examples:</strong><br>
      ${encodedSamples.map(s => `
        <div style="margin: 0.75rem 0; padding: 0.5rem; background: rgba(0,0,0,0.3); border-radius: 6px;">
          <div style="opacity: 0.7; font-size: 0.85em;">Original:</div>
          <div style="margin: 0.25rem 0;">${s.original}</div>
          <div style="opacity: 0.7; font-size: 0.85em; margin-top: 0.5rem;">Encrypted (${s.coverage}% coverage):</div>
          <div style="font-size: 1.3em; letter-spacing: 0.1em; color: var(--accent); margin: 0.25rem 0;">${s.encoded}</div>
          <div style="opacity: 0.7; font-size: 0.85em; margin-top: 0.5rem;">Decoded:</div>
          <div style="margin: 0.25rem 0;">${s.decoded}</div>
        </div>
      `).join('')}
    </div>

    <details>
      <summary>📖 View full glyph mapping (first 20 tokens)</summary>
      <pre>${JSON.stringify(
        Object.fromEntries(Array.from(ledger.entries()).slice(0, 20)),
        null, 2
      )}</pre>
    </details>

    <div style="margin-top: 1rem; padding: 0.75rem; background: rgba(0,255,136,0.05); border-radius: 8px; font-size: 0.9rem;">
      💡 <strong>Usage:</strong> This ledger enables secure inter-system communication. 
      Messages encoded with glyphs can be transmitted efficiently and decoded by any system 
      with the same ledger. The consolidation reduces message size while maintaining semantic meaning.
    </div>
  `);
}

// ============================================
// LOGGING
// ============================================
function batchLogUpdates(entries) {
  const fragment = document.createDocumentFragment();
  entries.forEach(entry => fragment.appendChild(entry));
  elements.log.appendChild(fragment);
  elements.log.scrollTop = elements.log.scrollHeight;
}

function addLog(content, type = 'info') {
  const entry = document.createElement('div');
  entry.className = `log-entry ${type}`;
  entry.innerHTML = `<div class="timestamp">${new Date().toLocaleTimeString()}</div>${content}`;
  batchLogUpdates([entry]);
  return entry;
}

function appendLog(msg, type = 'info') {
  if (typeof msg === 'string') return addLog(msg, type);
  return addLog(sanitize(String(msg)), type);
}

function logStatus(msg) {
  return appendLog(`<div class="processing-indicator"><span class="spinner"></span>${sanitize(msg)}</div>`, 'status');
}
function logError(msg) { return appendLog(`🔴 ${sanitize(msg)}`, 'error'); }
window.logOK = (msg) => addLog(`✅ ${sanitize(String(msg))}`, 'success');
function logWarning(msg) { return appendLog(`⚠️ ${sanitize(msg)}`, 'warning'); }
function logFinal(msg) { return appendLog(`✅ ${sanitize(msg)}`, 'success'); }

function debounce(fn, delay) {
  let timeout;
  return function debounced(...args) {
    clearTimeout(timeout);
    timeout = setTimeout(() => fn.apply(this, args), delay);
  };
}

async function safeAsync(fn, errorMsg, options = null) {
  const config = (options && typeof options === 'object') ? options : {};
  try {
    return await fn();
  } catch (err) {
    const message = err?.message || 'Unknown error';
    const isNetworkError = /network error/i.test(message) || message === 'Failed to fetch';

    if (isNetworkError) {
      state.networkOffline = true;
      state.lastNetworkErrorTime = Date.now();
      const shouldLogError = !config.dedupeNetworkError || !state.networkErrorNotified;
      if (shouldLogError) {
        logError(`${errorMsg}: ${message}`);
        console.error(errorMsg, err);
      }
      if (!state.networkErrorNotified) {
        logWarning('Network connection unavailable. Continuing in offline mode; live synthesis may be limited.');
        state.networkErrorNotified = true;
      }
      return config.fallbackValue ?? null;
    }

    logError(`${errorMsg}: ${message}`);
    console.error(errorMsg, err);
    return config.fallbackValue ?? null;
  }
}

// ============================================
// CACHE BATCH TRACKING
// ============================================
const CacheBatch = (() => {
  const tracker = { depth: 0, baseline: 0, pendingTokens: new Set(), listeners: new Set() };

  const normalizeCount = (value) => (Number.isFinite(value) ? Math.max(0, Math.floor(value)) : 0);

  function begin(options = {}) {
    if (tracker.depth === 0) {
      tracker.pendingTokens.clear();
      const hints = [];
      hints.push(normalizeCount(getDocumentCacheBaseline()));
      hints.push(normalizeCount(state.lastComputedCacheBase || 0));
      if (Number.isFinite(options.baseline)) hints.push(normalizeCount(options.baseline));
      if (Number.isFinite(options.snapshot)) {
        hints.push(normalizeCount(options.snapshot));
      } else {
        const raw = getCachedTokenCount();
        if (Number.isFinite(raw)) hints.push(normalizeCount(raw));
      }
      const baselineValue = hints.length ? Math.max(...hints) : 0;
      tracker.baseline = normalizeCount(baselineValue);
    }
    tracker.depth += 1;
    updateCachedTokenDisplay(state.lastComputedCacheBase || 0);
  }

  function record(token) {
    if (tracker.depth === 0) return;
    const normalized = (token == null ? '' : String(token)).toLowerCase();
    if (!normalized || tracker.pendingTokens.has(normalized)) return;
    tracker.pendingTokens.add(normalized);
    updateCachedTokenDisplay(state.lastComputedCacheBase || 0);
    if (tracker.listeners.size) {
      const original = token == null ? '' : String(token);
      tracker.listeners.forEach(listener => {
        try {
          listener(original);
        } catch (err) {
          console.warn('CacheBatch listener failed:', err);
        }
      });
    }
  }

  function end(options = {}) {
    if (tracker.depth === 0) return;
    tracker.depth -= 1;
    if (tracker.depth === 0) {
      const pending = tracker.pendingTokens.size;
      if (options.commit !== false) {
        const raw = getCachedTokenCount();
        const rawCount = normalizeCount(raw);
        const baseline = Math.max(tracker.baseline, normalizeCount(getDocumentCacheBaseline()));
        const finalTotal = Math.max(rawCount, baseline + pending);
        const existingBaseline = normalizeCount(getDocumentCacheBaseline());
        setDocumentCacheBaseline(Math.max(existingBaseline, finalTotal));
      }
      tracker.baseline = 0;
      tracker.pendingTokens.clear();
      updateStats();
    } else {
      updateCachedTokenDisplay(state.lastComputedCacheBase || 0);
    }
  }

  function listen(listener) {
    if (typeof listener !== 'function') return () => {};
    tracker.listeners.add(listener);
    return () => tracker.listeners.delete(listener);
  }

  function cancel() {
    tracker.depth = 0;
    tracker.baseline = 0;
    tracker.pendingTokens.clear();
    updateStats();
  }

  function isActive() { return tracker.depth > 0; }
  function getBaseline() { return tracker.baseline; }
  function getPending() { return tracker.pendingTokens.size; }
  function resolvedBase(baseCount) {
    return isActive() ? tracker.baseline : normalizeCount(baseCount);
  }
  function total(baseCount) {
    const base = resolvedBase(baseCount);
    return isActive() ? base + getPending() : base;
  }
  function format(baseCount) {
    const base = resolvedBase(baseCount);
    if (!isActive()) return String(base);
    return `${base} +${getPending()}`;
  }

  return { begin, end, cancel, record, isActive, getBaseline, getPending, resolvedBase, total, format, listen };
})();

const RemoteDbRecorder = (() => {
  const STORAGE_KEY = 'HLSF_REMOTE_DB_CHUNKS_V1';
  const META_KEY = 'HLSF_REMOTE_DB_META_V1';
  const chunkMap = new Map();
  let lastGeneratedAt = null;

  const normalizeTokenKey = (token) => (token == null ? '' : String(token).toLowerCase());

  const prefixForToken = (token) => {
    const normalized = normalizeTokenKey(token);
    if (!normalized) return '_';
    const first = normalized.charAt(0);
    if (first >= 'a' && first <= 'z') return first;
    if (first >= '0' && first <= '9') return first;
    return '_';
  };

  const cloneRecord = (record) => {
    if (!record || typeof record !== 'object') return null;
    try {
      return JSON.parse(JSON.stringify(record));
    } catch (err) {
      const fallback = {};
      for (const [key, value] of Object.entries(record)) {
        if (value == null) continue;
        if (typeof value === 'object') {
          try { fallback[key] = JSON.parse(JSON.stringify(value)); }
          catch { fallback[key] = value; }
        } else {
          fallback[key] = value;
        }
      }
      return fallback;
    }
  };

  const ensureBucket = (prefix) => {
    const key = prefix || '_';
    if (!chunkMap.has(key)) chunkMap.set(key, new Map());
    return chunkMap.get(key);
  };

  const hasDataInternal = () => {
    for (const bucket of chunkMap.values()) {
      if (bucket.size > 0) return true;
    }
    return false;
  };

  const serialize = () => {
    const entries = [];
    const compareTokens = (a, b) => {
      if (!a?.token && !b?.token) return 0;
      if (!a?.token) return -1;
      if (!b?.token) return 1;
      return a.token.localeCompare(b.token, undefined, { sensitivity: 'base' });
    };
    const comparePrefix = (a, b) => a.localeCompare(b, undefined, { sensitivity: 'base' });

    for (const [prefix, bucket] of chunkMap.entries()) {
      if (!bucket || bucket.size === 0) continue;
      const tokens = Array.from(bucket.values())
        .map(cloneRecord)
        .filter(Boolean)
        .sort(compareTokens);
      entries.push({ prefix, token_count: tokens.length, tokens });
    }

    entries.sort((a, b) => comparePrefix(a.prefix || '_', b.prefix || '_'));
    return entries;
  };

  const computeStats = () => {
    const chunks = serialize();
    let totalTokens = 0;
    let totalRelationships = 0;
    const tokenSet = new Set();

    for (const chunk of chunks) {
      totalTokens += Number(chunk.token_count) || 0;
      for (const record of chunk.tokens || []) {
        if (!record || typeof record.token !== 'string') continue;
        tokenSet.add(record.token);
        const rels = record.relationships && typeof record.relationships === 'object'
          ? record.relationships
          : {};
        for (const value of Object.values(rels)) {
          if (Array.isArray(value)) totalRelationships += value.length;
        }
      }
    }

    const tokenIndex = Array.from(tokenSet)
      .filter(token => typeof token === 'string' && token.trim())
      .sort((a, b) => a.localeCompare(b, undefined, { sensitivity: 'base' }));

    return { chunks, totalTokens, totalRelationships, tokenIndex };
  };

  const manifest = (options = {}) => {
    const { includeTokenIndex = false, generatedAt = null } = options || {};
    const stats = computeStats();
    const timestamp = generatedAt || lastGeneratedAt || new Date().toISOString();
    if (!generatedAt) lastGeneratedAt = timestamp;
    const manifestPayload = {
      version: '1.0',
      generated_at: timestamp,
      source: 'session-cache',
      total_tokens: stats.totalTokens,
      total_relationships: stats.totalRelationships,
      chunk_prefix_length: 1,
      chunks: stats.chunks.map(chunk => ({
        prefix: chunk.prefix,
        href: `chunks/${chunk.prefix}.json`,
        token_count: chunk.token_count,
      })),
      token_index_href: 'token-index.json',
    };
    if (includeTokenIndex) {
      manifestPayload.token_index = stats.tokenIndex;
    }
    return manifestPayload;
  };

  const tokenIndex = () => computeStats().tokenIndex;

  const persist = () => {
    if (!hasDataInternal()) {
      safeStorageRemove(STORAGE_KEY);
      safeStorageRemove(META_KEY);
      lastGeneratedAt = null;
      return;
    }
    const generatedAt = new Date().toISOString();
    const chunksPayload = serialize();
    safeStorageSet(STORAGE_KEY, JSON.stringify(chunksPayload));
    const metaPayload = manifest({ includeTokenIndex: true, generatedAt });
    safeStorageSet(META_KEY, JSON.stringify(metaPayload));
    lastGeneratedAt = generatedAt;
  };

  const remove = (token, options = {}) => {
    const { deferPersist = false } = options || {};
    const normalized = normalizeTokenKey(token);
    if (!normalized) return false;
    let removed = false;
    for (const [prefix, bucket] of chunkMap.entries()) {
      if (!bucket || bucket.size === 0) continue;
      if (bucket.delete(normalized)) {
        removed = true;
        if (bucket.size === 0) chunkMap.delete(prefix);
        break;
      }
    }
    if (removed && !deferPersist) persist();
    return removed;
  };

  const removeMany = (tokens) => {
    if (!Array.isArray(tokens) || !tokens.length) return 0;
    let removed = 0;
    for (const token of tokens) {
      if (remove(token, { deferPersist: true })) removed += 1;
    }
    if (removed > 0) persist();
    return removed;
  };

  const ingest = (record, options = {}) => {
    const { deferPersist = false } = options || {};
    const normalized = normalizeRecord(record);
    if (!normalized) return false;
    const key = normalizeTokenKey(normalized.token);
    if (!key) return false;
    if (!normalized.cached_at) {
      normalized.cached_at = (record && record.cached_at) || new Date().toISOString();
    }
    const prefix = prefixForToken(normalized.token);
    const bucket = ensureBucket(prefix);
    const existing = bucket.get(key);
    const sanitized = cloneRecord(normalized);
    if (!sanitized) return false;
    if (existing?.cached_at && !sanitized.cached_at) {
      sanitized.cached_at = existing.cached_at;
    }
    let changed = false;
    if (!existing) {
      changed = true;
    } else {
      try {
        changed = JSON.stringify(existing) !== JSON.stringify(sanitized);
      } catch {
        changed = true;
      }
    }
    if (!sanitized.cached_at) sanitized.cached_at = new Date().toISOString();
    bucket.set(key, sanitized);
    if (!deferPersist && changed) persist();
    return changed;
  };

  const ingestMany = (records) => {
    let changed = 0;
    if (!Array.isArray(records)) return changed;
    for (const record of records) {
      if (ingest(record, { deferPersist: true })) changed += 1;
    }
    if (changed > 0) persist();
    return changed;
  };

  const hydrateFromStorage = () => {
    chunkMap.clear();
    lastGeneratedAt = null;
    let stored = safeStorageGet(STORAGE_KEY, null);
    if (typeof stored === 'string') {
      try { stored = JSON.parse(stored); }
      catch { stored = null; }
    }
    if (Array.isArray(stored)) {
      for (const chunk of stored) {
        if (!chunk || typeof chunk !== 'object') continue;
        const prefix = typeof chunk.prefix === 'string' && chunk.prefix ? chunk.prefix : '_';
        const bucket = ensureBucket(prefix);
        const tokens = Array.isArray(chunk.tokens) ? chunk.tokens : [];
        for (const record of tokens) {
          ingest(record, { deferPersist: true });
        }
        if (bucket.size === 0) chunkMap.delete(prefix);
      }
    }

    let storedMeta = safeStorageGet(META_KEY, null);
    if (typeof storedMeta === 'string') {
      try { storedMeta = JSON.parse(storedMeta); }
      catch { storedMeta = null; }
    }
    if (storedMeta && typeof storedMeta === 'object' && storedMeta.generated_at) {
      lastGeneratedAt = storedMeta.generated_at;
    }

    if (!hasDataInternal()) {
      chunkMap.clear();
    }
  };

  const listChunks = () => serialize();

  const reset = () => {
    chunkMap.clear();
    lastGeneratedAt = null;
    safeStorageRemove(STORAGE_KEY);
    safeStorageRemove(META_KEY);
  };

  const hasData = () => hasDataInternal();

  hydrateFromStorage();

  return { ingest, ingestMany, listChunks, manifest, tokenIndex, hasData, reset, remove, removeMany };
})();

window.HLSF = window.HLSF || {};
window.HLSF.remoteDbRecorder = RemoteDbRecorder;

function updateCachedTokenDisplay(baseCount) {
  const normalizedBase = Number.isFinite(baseCount) ? Math.max(0, Math.floor(baseCount)) : 0;
  const displayValue = CacheBatch.format(normalizedBase);
  elements.cachedTokens.textContent = displayValue;
  const total = CacheBatch.total(normalizedBase);
  if (total > 0) {
    elements.cachedTokens.style.color = total > 50 ? '#00ff88' : '#ffd54f';
  } else {
    elements.cachedTokens.style.removeProperty('color');
  }
}

// ============================================
// STATS
// ============================================
function updateStats() {
  const { totalApiCalls, totalCacheHits, totalCostUsd } = state.sessionStats;
  const total = totalApiCalls + totalCacheHits;
  const hitRate = total > 0 ? ((totalCacheHits / total) * 100).toFixed(1) + '%' : '—';

  let baseline = getDocumentCacheBaseline();
  const manualReset = state.documentCacheBaselineManuallyCleared === true;

  const rawCount = getCachedTokenCount();
  let cachedCount = baseline;

  if (Number.isFinite(rawCount)) {
    const normalized = Math.max(0, Math.floor(rawCount));
    if (normalized > 0) {
      if (CacheBatch.isActive()) {
        cachedCount = Math.max(normalized, baseline, CacheBatch.getBaseline());
      } else {
        cachedCount = normalized;
        if (normalized !== baseline) {
          baseline = setDocumentCacheBaseline(normalized);
        } else if (manualReset) {
          state.documentCacheBaselineManuallyCleared = false;
        }
      }
    } else if (!CacheBatch.isActive()) {
      if (manualReset) {
        cachedCount = 0;
        baseline = setDocumentCacheBaseline(0, { manual: true });
      } else {
        cachedCount = baseline;
      }
    } else {
      cachedCount = Math.max(0, CacheBatch.getBaseline());
    }
  } else if (CacheBatch.isActive()) {
    cachedCount = Math.max(0, CacheBatch.getBaseline());
  } else if (manualReset && baseline === 0) {
    cachedCount = 0;
  }

  cachedCount = Math.max(0, Math.floor(Number.isFinite(cachedCount) ? cachedCount : 0));
  state.lastComputedCacheBase = cachedCount;

  elements.cacheHitRate.textContent = hitRate;
  updateCachedTokenDisplay(state.lastComputedCacheBase);
  elements.sessionCost.textContent = formatCurrency(totalCostUsd);
}

function updateHeaderCounts() {
  updateStats();
}

// ============================================
// CACHE
// ============================================
function getCacheKey(token) {
  const normalized = token == null ? '' : String(token);
  return `${TOKEN_CACHE_PREFIX}${normalized.toLowerCase()}`;
}

function isTokenCached(token) {
  const key = getCacheKey(token);
  try {
    if (localStorage.getItem(key) != null) return true;
  } catch {
    // ignore storage access errors and fall back to in-memory cache
  }
  return memoryStorageFallback.has(key);
}

function updateTokenIndex(token) {
  if (!token) return;

  let index = safeStorageGet(DB_INDEX_KEY, []);
  if (!Array.isArray(index)) index = [];
  if (!index.includes(token)) {
    index.push(token);
    safeStorageSet(DB_INDEX_KEY, JSON.stringify(index));
  }
}

function getFromCache(token) {
  try {
    const raw = safeStorageGet(getCacheKey(token));
    if (!raw) return null;
    state.sessionStats.totalCacheHits++;
    updateStats();
    return raw;
  } catch { return null; }
}

function saveToCache(token, data, options = {}) {
  const { deferReload = false } = options || {};
  try {
    const payloadData = Object.assign({ token }, data, {
      cached_at: new Date().toISOString(),
    });
    const recordToken = (typeof payloadData.token === 'string' && payloadData.token)
      ? payloadData.token
      : token;
    payloadData.token = recordToken;
    const cacheKey = getCacheKey(recordToken);
    const wasCached = isTokenCached(recordToken);
    const payload = JSON.stringify(payloadData);
    const persisted = safeStorageSet(cacheKey, payload);
    const fallbackStored = !persisted && memoryStorageFallback.has(cacheKey);
    if (!persisted && !fallbackStored) return;
    updateTokenIndex(recordToken);
    if (!wasCached) CacheBatch.record(recordToken);
    refreshDbReference(payloadData, { deferReload });
  } catch (err) {
    if (err.name === 'QuotaExceededError') {
      logWarning('Cache full. Use /reset to clear old data.');
    }
  }
}

window.CognitionEngine.cache = {
  get: getFromCache,
  set: saveToCache,
  key: getCacheKey,
};

function removeTokensFromCache(tokens) {
  const map = new Map();
  for (const raw of Array.isArray(tokens) ? tokens : []) {
    if (!raw) continue;
    const original = String(raw).trim();
    if (!original) continue;
    const normalized = original.toLowerCase();
    if (!normalized || map.has(normalized)) continue;
    map.set(normalized, original);
  }

  if (!map.size) return 0;

  let removed = 0;
  for (const [, original] of map) {
    const cacheKey = getCacheKey(original);
    if (safeStorageRemove(cacheKey)) removed += 1;
    else if (original.toLowerCase() !== original) {
      const fallbackKey = getCacheKey(original.toLowerCase());
      if (safeStorageRemove(fallbackKey)) removed += 1;
    }
  }

  let index = safeStorageGet(DB_INDEX_KEY, []);
  if (typeof index === 'string') {
    try { index = JSON.parse(index); }
    catch { index = []; }
  }
  if (Array.isArray(index) && index.length) {
    const filtered = index.filter(token => !map.has(String(token).toLowerCase()));
    if (filtered.length !== index.length) {
      safeStorageSet(DB_INDEX_KEY, JSON.stringify(filtered));
    }
  }

  const db = window.HLSF.dbCache;
  if (db && Array.isArray(db.full_token_data)) {
    const filtered = db.full_token_data.filter(record => {
      const key = record && record.token ? String(record.token).toLowerCase() : '';
      return key && !map.has(key);
    });
    if (filtered.length !== db.full_token_data.length) {
      db.full_token_data = filtered;
      try {
        safeStorageSet(DB_RAW_KEY, JSON.stringify(db));
      } catch (err) {
        console.warn('Failed to persist DB snapshot after removal:', err);
      }
    }
  }

  try {
    const recorder = window.HLSF?.remoteDbRecorder;
    if (recorder && typeof recorder.removeMany === 'function') {
      recorder.removeMany(Array.from(map.values()));
    }
  } catch (err) {
    console.warn('Remote DB recorder removal failed:', err);
  }

  markHlsfDataDirty();
  const cachedCount = getCachedTokenCount();
  if (Number.isFinite(cachedCount)) {
    setDocumentCacheBaseline(Math.max(0, cachedCount));
  }
  updateHeaderCounts();
  queueLiveGraphUpdate(80);
  return removed;
}

function cloneAdjacencyForTokens(matrices, tokenMap) {
  const entries = [];
  if (!(matrices instanceof Map) || !(tokenMap instanceof Map)) return entries;
  for (const [normalized, original] of tokenMap.entries()) {
    const key = normalized || (original ? String(original).toLowerCase() : '');
    const source = matrices.get(key) || matrices.get(original);
    if (!source) continue;
    const clone = cloneAdjacencyEntry(source, original);
    if (!clone) continue;
    clone.token = original || clone.token;
    entries.push(clone);
  }
  return entries;
}

function updatePromptReviewSummary(review) {
  if (!review || !review.summaryElement) return;
  const tokens = Array.from(review.tokens.values());
  if (!tokens.length) {
    review.summaryElement.innerHTML = '<em>No new tokens cached in this prompt.</em>';
    return;
  }
  const rendered = tokens.map(token => `<span class="token-highlight">${sanitize(token)}</span>`).join(', ');
  review.summaryElement.innerHTML = `Captured tokens: ${rendered}`;
}

function setPromptReviewStatus(review, message, tone = 'info') {
  if (!review || !review.statusElement) return;
  review.statusElement.textContent = message || '';
  review.statusElement.dataset.tone = tone || 'info';
}

function setPromptReviewEditorState(review, open) {
  if (!review || !review.editorPanel) return;
  const editButton = review.element?.querySelector('button[data-prompt-action="edit"]');
  if (open) {
    review.editorPanel.classList.remove('hidden');
    if (editButton) editButton.setAttribute('aria-expanded', 'true');
  } else {
    review.editorPanel.classList.add('hidden');
    if (editButton) editButton.setAttribute('aria-expanded', 'false');
  }
}

function registerPromptReview(promptId, tokenMap, matrices) {
  if (!promptId || !(tokenMap instanceof Map) || tokenMap.size === 0) return;
  const adjacencyEntries = cloneAdjacencyForTokens(matrices, tokenMap);
  const serialized = JSON.stringify(adjacencyEntries, null, 2);
  const html = `
    <div class="prompt-review" data-prompt-id="${sanitize(promptId)}">
      <div class="prompt-review-header">
        <div class="prompt-review-title"><strong>Offline adjacency updates ready</strong></div>
        <div class="prompt-review-actions">
          <button type="button" class="btn btn-primary" data-prompt-action="approve">👍 Save</button>
          <button type="button" class="btn btn-secondary" data-prompt-action="discard">👎 Discard</button>
          <button type="button" class="btn btn-secondary" data-prompt-action="edit" aria-expanded="false">✏️ Edit</button>
        </div>
      </div>
      <div class="prompt-review-summary" data-prompt-summary="${sanitize(promptId)}"></div>
      <div class="prompt-review-editor hidden" data-prompt-editor-panel="${sanitize(promptId)}">
        <p class="prompt-review-instructions">Adjust tokens, weights, and adjacencies below. Provide an array of objects shaped like {"token": "example", "relationships": { ... }}.</p>
        <textarea class="prompt-review-editor-field" data-prompt-editor="${sanitize(promptId)}" spellcheck="false"></textarea>
        <div class="prompt-review-editor-actions">
          <button type="button" class="btn btn-primary" data-prompt-action="save">Save edits</button>
          <button type="button" class="btn btn-secondary" data-prompt-action="cancel">Cancel</button>
        </div>
        <div class="prompt-review-status" data-prompt-status="${sanitize(promptId)}"></div>
      </div>
    </div>
  `;
  const entry = addLog(html);
  const textarea = entry.querySelector(`[data-prompt-editor="${cssEscape(promptId)}"]`);
  if (textarea) textarea.value = serialized;
  const review = {
    id: promptId,
    tokens: new Map(tokenMap),
    adjacency: new Map(adjacencyEntries.map(record => [String(record.token).toLowerCase(), record])),
    serialized,
    element: entry,
    textarea,
    statusElement: entry.querySelector(`[data-prompt-status="${cssEscape(promptId)}"]`),
    editorPanel: entry.querySelector(`[data-prompt-editor-panel="${cssEscape(promptId)}"]`),
    summaryElement: entry.querySelector(`[data-prompt-summary="${cssEscape(promptId)}"]`),
  };
  promptReviewStore.set(promptId, review);
  if (review.tokens.size) {
    try {
      removeTokensFromCache(Array.from(review.tokens.values()));
    } catch (err) {
      console.warn('Failed to stage prompt review tokens:', err);
    }
  }
  updatePromptReviewSummary(review);
  setPromptReviewStatus(review, 'Review changes before committing.', 'info');
}

function savePromptReviewEdits(review) {
  if (!review || !review.textarea) return false;
  let parsed;
  try {
    parsed = JSON.parse(review.textarea.value || '[]');
  } catch (err) {
    setPromptReviewStatus(review, 'Unable to parse edits. Ensure valid JSON.', 'error');
    return false;
  }
  const list = Array.isArray(parsed)
    ? parsed
    : (parsed && typeof parsed === 'object') ? Object.values(parsed) : [];

  const normalizedEntries = [];
  const newTokenMap = new Map();
  for (const entry of list) {
    const normalized = normalizeRecord(entry);
    if (!normalized || !normalized.token) continue;
    const token = String(normalized.token).trim();
    if (!token) continue;
    const key = token.toLowerCase();
    newTokenMap.set(key, token);
    normalizedEntries.push(Object.assign({}, normalized, { token }));
  }

  review.tokens = newTokenMap;
  review.adjacency = new Map(normalizedEntries.map(record => [record.token.toLowerCase(), record]));
  review.serialized = JSON.stringify(normalizedEntries, null, 2);
  if (review.textarea) review.textarea.value = review.serialized;
  updatePromptReviewSummary(review);
  setPromptReviewStatus(review, 'Edits staged. Approve to commit.', 'success');
  return true;
}

function cancelPromptReviewEdits(review) {
  if (!review) return;
  if (review.textarea) review.textarea.value = review.serialized;
  setPromptReviewEditorState(review, false);
  setPromptReviewStatus(review, 'Edits cancelled.', 'info');
}

function finalizePromptReview(review, message, tone = 'info') {
  if (!review || !review.element) return;
  const buttons = review.element.querySelectorAll('button[data-prompt-action]');
  buttons.forEach(btn => { btn.disabled = true; });
  setPromptReviewEditorState(review, false);
  review.element.classList.add('prompt-review-completed');
  setPromptReviewStatus(review, message, tone);
  promptReviewStore.delete(review.id);
}

function approvePromptReview(review) {
  if (!review) return;
  const entries = Array.from(review.adjacency.values()).filter(Boolean);
  if (!entries.length) {
    finalizePromptReview(review, 'No staged adjacency updates to commit.', 'info');
    logWarning('Prompt review approved without staged updates.');
    return;
  }

  let committed = 0;
  for (let i = 0; i < entries.length; i++) {
    const entry = entries[i];
    if (!entry || !entry.token) continue;
    saveToCache(entry.token, entry, { deferReload: i < entries.length - 1 });
    committed += 1;
  }

  if (committed > 0) {
    commitTokens(entries.map(entry => entry.token), { render: false });
    notifyHlsfAdjacencyChange('prompt-review-approve');
    rebuildLiveGraph();
  }

  finalizePromptReview(review, `Committed ${committed} token${committed === 1 ? '' : 's'} to database.`, 'success');
  logOK('Adjacency updates committed to database.');
}

function discardPromptReview(review) {
  const tokens = Array.from(review.tokens.values());
  const removed = tokens.length ? removeTokensFromCache(tokens) : 0;
  for (const token of tokens) {
    const normalized = token ? String(token).toLowerCase() : '';
    if (normalized) {
      state.tokenSources.delete(normalized);
    }
    if (token) {
      Session.tokens.delete(token);
      Session.tokens.delete(token.toLowerCase());
    }
  }
  pruneInactiveTokens();
  rebuildLiveGraph();
  review.tokens.clear();
  review.adjacency.clear();
  review.serialized = '[]';
  if (review.textarea) review.textarea.value = review.serialized;
  updatePromptReviewSummary(review);
  finalizePromptReview(review, `Discarded ${removed} token${removed === 1 ? '' : 's'} from cache.`, 'warning');
  logWarning('Prompt tokens discarded without committing to database.');
}

function togglePromptReviewEditor(review) {
  if (!review || !review.editorPanel) return;
  const isHidden = review.editorPanel.classList.contains('hidden');
  setPromptReviewEditorState(review, isHidden);
  if (isHidden && review.textarea) {
    review.textarea.focus();
  }
}

function handlePromptReviewClick(event) {
  const button = event.target.closest('button[data-prompt-action]');
  if (!button) return;
  const container = button.closest('.prompt-review');
  if (!container) return;
  const promptId = container.getAttribute('data-prompt-id');
  const review = promptReviewStore.get(promptId);
  if (!review) return;
  event.preventDefault();
  const action = button.getAttribute('data-prompt-action');
  switch (action) {
    case 'approve':
      approvePromptReview(review);
      break;
    case 'discard':
      discardPromptReview(review);
      break;
    case 'edit':
      togglePromptReviewEditor(review);
      break;
    case 'save':
      savePromptReviewEdits(review);
      break;
    case 'cancel':
      cancelPromptReviewEdits(review);
      break;
    default:
      break;
  }
}

if (elements.log) {
  elements.log.addEventListener('click', handlePromptReviewClick);
}

const RemoteDbStore = (() => {
  let metadata = null;
  let metadataUrl = null;
  let chunkPrefixLength = 1;
  let chunkMap = new Map();
  const chunkCache = new Map();
  const tokenCache = new Map();
  let tokenIndex = [];

  const normalizeToken = (token) => (token == null ? '' : String(token)).toLowerCase();

  const hasMetadata = () => metadata != null;

  const fallbackPrefix = () => {
    if (chunkMap.has('_')) return '_';
    const iter = chunkMap.keys().next();
    return iter.done ? '_' : iter.value;
  };

  const chunkKeyFor = (token) => {
    const normalized = normalizeToken(token);
    if (!normalized) return fallbackPrefix();
    const primary = normalized.slice(0, chunkPrefixLength) || normalized.charAt(0);
    if (primary && chunkMap.has(primary)) return primary;
    const fallback = normalized.charAt(0);
    if (fallback && chunkMap.has(fallback)) return fallback;
    return fallbackPrefix();
  };

  const resolveChunkUrl = (info) => new URL(info.href, metadataUrl).href;

  const loadTokenIndex = async (href) => {
    tokenIndex = [];
    if (!href) return;
    try {
      const url = new URL(href, metadataUrl).href;
      const res = await fetch(url, { cache: 'no-store' });
      if (!res.ok) throw new Error(`HTTP ${res.status}`);
      const data = await res.json();
      if (data && Array.isArray(data.tokens)) {
        tokenIndex = data.tokens.map(tok => String(tok));
      }
    } catch (err) {
      console.warn('Failed to load remote DB token index:', err);
      tokenIndex = [];
    }
  };

  const ensureChunk = async (prefix) => {
    const key = chunkMap.has(prefix) ? prefix : chunkKeyFor(prefix);
    if (chunkCache.has(key)) return chunkCache.get(key);
    const info = chunkMap.get(key);
    if (!info) {
      const empty = new Map();
      chunkCache.set(key, empty);
      return empty;
    }
    const url = resolveChunkUrl(info);
    const res = await fetch(url, { cache: 'no-store' });
    if (!res.ok) throw new Error(`HTTP ${res.status}`);
    const payload = await res.json();
    const entries = new Map();
    const list = Array.isArray(payload?.tokens) ? payload.tokens : [];
    for (const entry of list) {
      const normalized = normalizeRecord(entry);
      if (!normalized) continue;
      const tokenKey = normalizeToken(normalized.token);
      if (!tokenKey) continue;
      entries.set(tokenKey, normalized);
    }
    chunkCache.set(key, entries);
    return entries;
  };

  const ingestRecord = (record) => {
    if (!record || !record.token) return false;
    const cacheKey = getCacheKey(record.token);
    const alreadyCached = isTokenCached(record.token);
    if (!alreadyCached) {
      memoryStorageFallback.set(cacheKey, JSON.stringify(record));
      CacheBatch.record(record.token);
    }
    refreshDbReference(record, { deferReload: true, persist: false });
    return !alreadyCached;
  };

  const preloadTokens = async (tokens) => {
    if (!hasMetadata()) return { loaded: 0, hits: 0 };
    const stats = { loaded: 0, hits: 0 };
    const normalizedTokens = Array.from(new Set((tokens || []).map(normalizeToken).filter(Boolean)));
    if (!normalizedTokens.length) return stats;

    const pending = new Map();
    for (const token of normalizedTokens) {
      if (isTokenCached(token)) {
        stats.hits++;
        continue;
      }
      const cached = tokenCache.get(token);
      if (cached) {
        if (ingestRecord(cached)) stats.loaded++;
        else stats.hits++;
        continue;
      }
      const prefix = chunkKeyFor(token);
      if (!pending.has(prefix)) pending.set(prefix, new Set());
      pending.get(prefix).add(token);
    }

    for (const [prefix, set] of pending.entries()) {
      let chunk;
      try {
        chunk = await ensureChunk(prefix);
      } catch (err) {
        console.warn(`Failed to hydrate remote DB chunk ${prefix}:`, err);
        continue;
      }
      for (const token of set) {
        const record = chunk.get(token);
        if (!record) continue;
        tokenCache.set(token, record);
        if (ingestRecord(record)) stats.loaded++;
        else stats.hits++;
      }
    }

    if (stats.loaded > 0) updateHeaderCounts();
    return stats;
  };

  const configure = async (url) => {
    if (!url) throw new Error('Metadata URL required');
    const resolved = new URL(url, location.href).href;
    const res = await fetch(resolved, { cache: 'no-store' });
    if (!res.ok) throw new Error(`HTTP ${res.status}`);
    const data = await res.json();
    if (!data || typeof data !== 'object' || !Array.isArray(data.chunks)) {
      throw new Error('Invalid metadata payload');
    }

    metadata = data;
    metadataUrl = resolved;
    chunkPrefixLength = Math.max(1, Number(data.chunk_prefix_length) || 1);
    chunkMap = new Map();
    for (const chunk of data.chunks) {
      if (!chunk || typeof chunk !== 'object') continue;
      const rawPrefix = chunk.prefix == null ? '' : String(chunk.prefix);
      const prefixKey = normalizeToken(rawPrefix) || rawPrefix || '_';
      if (!chunk.href) continue;
      chunkMap.set(prefixKey, {
        prefix: prefixKey,
        href: chunk.href,
        token_count: Number(chunk.token_count) || 0,
      });
    }

    chunkCache.clear();
    tokenCache.clear();
    await loadTokenIndex(data.token_index_href);

    window.HLSF.dbCache = { full_token_data: [] };
    window.HLSF.dbMeta = metadata;
    updateHeaderCounts();
    return metadata;
  };

  const listTokens = () => Array.isArray(tokenIndex) ? [...tokenIndex] : [];

  return {
    configure,
    isReady: hasMetadata,
    preloadTokens,
    listTokens,
    metadata: () => metadata,
    chunkForToken: chunkKeyFor,
  };
})();

window.HLSF.remoteDb = RemoteDbStore;

function getCachedRecordForToken(token) {
  if (!token) return null;
  try {
    const raw = safeStorageGet(getCacheKey(token));
    if (!raw) return null;
    if (typeof raw === 'string') {
      try { return JSON.parse(raw); } catch { return null; }
    }
    return raw;
  } catch {
    return null;
  }
}

function computeLiveGraphEdges(nodes) {
  const edges = [];
  const activeTokens = Array.from(nodes.keys());
  const activeSet = new Set(activeTokens);
  const seen = new Set();

  for (const node of nodes.values()) {
    node.degree = 0;
  }

  for (const token of activeTokens) {
    if (!isTokenCached(token)) continue;
    const record = getCachedRecordForToken(token);
    if (!record || typeof record !== 'object') continue;
    const rels = record.relationships || {};
    const candidates = [];
    for (const [rawRel, arr] of Object.entries(rels)) {
      if (!Array.isArray(arr)) continue;
      const rel = normRelKey(rawRel) || rawRel;
      for (const relEntry of arr) {
        const neighbor = typeof relEntry?.token === 'string' ? relEntry.token.toLowerCase() : null;
        if (!neighbor || neighbor === token || !activeSet.has(neighbor)) continue;
        const weight = Number(relEntry.weight) || 0;
        candidates.push({ neighbor, weight, rel });
      }
    }
    candidates.sort((a, b) => b.weight - a.weight);
    const limit = Math.min(4, candidates.length);
    for (let i = 0; i < limit; i++) {
      const candidate = candidates[i];
      const from = token;
      const to = candidate.neighbor;
      const key = from < to ? `${from}->${to}->${candidate.rel}` : `${to}->${from}->${candidate.rel}`;
      if (seen.has(key)) continue;
      seen.add(key);
      const edge = { from, to, rtype: candidate.rel, w: candidate.weight, hiddenTokens: [] };
      edges.push(edge);
      const fromNode = nodes.get(from);
      const toNode = nodes.get(to);
      if (fromNode) fromNode.degree = (fromNode.degree || 0) + 1;
      if (toNode) toNode.degree = (toNode.degree || 0) + 1;
    }
  }

  return edges;
}

function queueLiveGraphUpdate(delay = 120) {
  const ms = Number.isFinite(delay) ? Math.max(16, Math.floor(delay)) : 120;
  if (state.liveGraphUpdateTimer) return;
  state.liveGraphUpdateTimer = setTimeout(() => {
    state.liveGraphUpdateTimer = null;
    try {
      rebuildLiveGraph();
    } catch (err) {
      console.warn('Live graph update failed:', err);
    }
  }, ms);
}

function rebuildLiveGraph(options = {}) {
  const { render = true } = options;
  if (state.liveGraphUpdateTimer) {
    clearTimeout(state.liveGraphUpdateTimer);
    state.liveGraphUpdateTimer = null;
  }
  const graph = state.liveGraph || { nodes: new Map(), links: [] };
  state.liveGraph = graph;

  pruneInactiveTokens();
  const activeTokens = state.tokenOrder.slice();
  const nodes = new Map();
  activeTokens.forEach((token, index) => {
    const status = isTokenCached(token) ? 'cached' : 'unknown';
    nodes.set(token, {
      token,
      layer: 0,
      cluster: index,
      f: 1,
      status,
      color: status === 'cached' ? '#00ff88' : '#ff8800',
    });
  });

  graph.nodes = nodes;
  const edges = computeLiveGraphEdges(nodes);
  graph.links = edges;
  graph.edges = edges;
  graph.nodeCount = nodes.size;
  graph.dimensionLayout = null;
  graph.live = true;

  if (!render) return graph;

  if (graph.nodeCount > 0) {
    state.hlsfReady = true;
    state.liveGraphMode = !getDb();
    if (state.liveGraphMode) {
      window.HLSF.config.layout = 'layered';
    }
    window.HLSF.currentGraph = graph;
    showVisualizer();
    animateHLSF(graph, false);
  } else if (!getDb()) {
    stopHLSFAnimation();
    hideVisualizer();
    window.HLSF.currentGraph = null;
  }

  return graph;
}

// ============================================
// OPENAI API
// ============================================
async function callOpenAI(messages, options = {}) {
  if (!state.apiKey) throw new Error('No API key configured');

  const body = {
    model: options.model || CONFIG.DEFAULT_MODEL,
    messages,
    max_tokens: options.max_tokens ?? CONFIG.MAX_TOKENS_PER_RESPONSE,
    temperature: options.temperature || 0.7,
  };

  let attempt = 0;
  while (attempt < CONFIG.MAX_RETRY_ATTEMPTS) {
    if (currentAbortController?.signal.aborted) {
      const error = new Error('Cancelled');
      error.name = 'AbortError';
      throw error;
    }

    attempt++;
    try {
      const response = await fetch('https://api.openai.com/v1/chat/completions', {
        method: 'POST',
        headers: {
          'Content-Type': 'application/json',
          'Authorization': `Bearer ${state.apiKey}`,
        },
        body: JSON.stringify(body),
      });

      if (response.status === 429 && attempt < CONFIG.MAX_RETRY_ATTEMPTS) {
        await new Promise(r => setTimeout(r, CONFIG.RETRY_BASE_DELAY_MS * Math.pow(2, attempt - 1)));
        continue;
      }

      if (!response.ok) {
        const errorText = await response.text();
        let errorMessage = `API error (${response.status})`;

        try {
          const errorData = JSON.parse(errorText);
          if (errorData.error?.message) errorMessage = errorData.error.message;
        } catch (e) {
          if (errorText) errorMessage = errorText;
        }

        if (response.status === 401) errorMessage = 'Invalid API key';
        else if (response.status === 403) errorMessage = 'Access forbidden - check billing setup';
        else if (response.status === 429) errorMessage = 'Rate limit exceeded';

        throw new Error(errorMessage);
      }

      const data = await response.json();
      state.sessionStats.totalApiCalls++;

      const content = data.choices?.[0]?.message?.content?.trim() || '';
      const usage = data.usage || {};
      const promptTokens = usage.prompt_tokens ?? estimateTokensForMessages(messages);
      const completionTokens = usage.completion_tokens ?? estimateTokensForText(content);
      const callCost = estimateCostUsd(promptTokens, completionTokens, body.model);
      state.sessionStats.totalCostUsd += callCost;
      updateStats();

      if (state.networkOffline) {
        state.networkOffline = false;
        state.networkErrorNotified = false;
        state.lastNetworkErrorTime = 0;
      }

      return content;
    } catch (err) {
      if (err.name === 'AbortError') throw err;
      if (err.message === 'Failed to fetch') {
        throw new Error('Network error - check connection or download HTML to run locally');
      }
      if (attempt === CONFIG.MAX_RETRY_ATTEMPTS) throw err;
    }
  }
}

window.CognitionEngine.api = {
  callOpenAI,
};

// ============================================
// ADJACENCY
// ============================================
class ProgressTracker {
  constructor(total, label) {
    const initialTotal = Number.isFinite(total) && total > 0 ? Math.floor(total) : 0;
    this.total = Math.max(1, initialTotal);
    this.current = 0;
    this.label = label;
    this.element = logStatus(`⏳ ${label} (0/${this.total})`);
  }

  increment(count = 1) {
    this.current += count;
    if (this.current > this.total) {
      this.total = this.current;
    }
    const percent = this.total === 0 ? 100 : Math.round((this.current / this.total) * 100);
    if (this.element) {
      this.element.innerHTML = `⏳ ${this.label} (${this.current}/${this.total}) - ${percent}%`;
    }
  }

  addTotal(count = 0) {
    if (!Number.isFinite(count) || count <= 0) return;
    this.total += Math.floor(count);
    if (this.total < this.current) {
      this.total = this.current;
    }
    const percent = this.total === 0 ? 100 : Math.round((this.current / this.total) * 100);
    if (this.element) {
      this.element.innerHTML = `⏳ ${this.label} (${this.current}/${this.total}) - ${percent}%`;
    }
  }

  complete(message) {
    if (this.element) {
      this.element.innerHTML = `✅ ${message || `${this.label} complete`}`;
    }
  }
}

const realWordValidationCache = new Map();

async function validateTokenIsRealWord(token) {
  const normalized = (token == null ? '' : String(token)).trim();
  if (!normalized) return false;

  const cacheKey = normalized.toLowerCase();
  const cached = realWordValidationCache.get(cacheKey);
  if (cached !== undefined) {
    if (cached && typeof cached.then === 'function') return cached;
    return cached;
  }

  if (!state.apiKey) {
    realWordValidationCache.set(cacheKey, true);
    return true;
  }

  const validationPromise = (async () => {
    const prompt = `Token: "${normalized}"
Determine whether this token is a valid standalone English word (proper nouns count as real words).
Respond strictly with JSON: {"token": "${normalized}", "is_real_word": true | false}.`;

    const content = await safeAsync(
      () => callOpenAI([
        { role: 'system', content: 'You are a linguistic validator that answers with strict JSON.' },
        { role: 'user', content: prompt },
      ], { temperature: 0, max_tokens: 40 }),
      `Real word validation failed for ${normalized}`,
      { fallbackValue: null }
    );

    if (!content) return true;

    try {
      const jsonStart = content.indexOf('{');
      const jsonEnd = content.lastIndexOf('}');
      if (jsonStart === -1 || jsonEnd === -1) return true;
      const parsed = JSON.parse(content.slice(jsonStart, jsonEnd + 1));
      if (parsed && typeof parsed === 'object') {
        if (typeof parsed.is_real_word === 'boolean') return parsed.is_real_word;
        if (typeof parsed.real_word === 'boolean') return parsed.real_word;
      }
    } catch (err) {
      console.warn('Failed to parse real word validation result for', normalized, err);
    }

    return true;
  })();

  realWordValidationCache.set(cacheKey, validationPromise);

  let result;
  try {
    result = await validationPromise;
  } catch {
    realWordValidationCache.delete(cacheKey);
    return true;
  }

  const finalResult = result === false ? false : true;
  realWordValidationCache.set(cacheKey, finalResult);
  return finalResult;
}

async function filterVariantRelationships(entry) {
  if (!entry || typeof entry !== 'object') return { entry, removed: 0 };

  const relationships = entry.relationships;
  if (!relationships || typeof relationships !== 'object') return { entry, removed: 0 };

  const variantKeys = Object.keys(relationships).filter(key => {
    if (!key) return false;
    if (key === '≈') return true;
    return key.toLowerCase().includes('variant');
  });

  if (!variantKeys.length) return { entry, removed: 0 };

  let removed = 0;

  for (const key of variantKeys) {
    const edges = Array.isArray(relationships[key]) ? relationships[key] : null;
    if (!edges || edges.length === 0) continue;

    const evaluations = await Promise.all(edges.map(async (edge) => {
      const candidate = (edge && typeof edge.token === 'string') ? edge.token.trim() : '';
      if (!candidate) return { edge, keep: false };
      const isReal = await validateTokenIsRealWord(candidate);
      return { edge, keep: isReal !== false };
    }));

    const filtered = evaluations
      .filter(item => item.keep && item.edge)
      .map(item => item.edge);

    removed += edges.length - filtered.length;
    relationships[key] = filtered;
  }

  return { entry, removed };
}

async function fetchAdjacency(entry, context) {
  if (currentAbortController?.signal.aborted) {
    throw new Error('AbortError');
  }

  const baseToken = typeof entry === 'string' ? entry : entry?.token;
  const token = String(baseToken || '').trim();
  if (!token) return { token: '', relationships: {}, error: 'invalid_token' };

  const kind = typeof entry === 'object' && entry && entry.kind ? entry.kind : 'word';
  const cat = typeof entry === 'object' && entry ? entry.cat || null : null;

  const cached = getFromCache(token);
  if (cached) {
    const { entry: filteredCached, removed } = await filterVariantRelationships(cached);
    if (removed > 0) {
      saveToCache(token, filteredCached, { deferReload: true });
    }
    return { ...filteredCached, cache_hit: true, kind };
  }

  if (!state.apiKey) return { token, relationships: {}, offline: true };

  if (kind === 'sym') {
    return {
      token,
      relationships: {},
      cache_hit: true,
      offline: true,
      kind,
      symbol: { cat },
    };
  }

  const roleLine = kind === 'sym' ? 'Role: "symbol"' : 'Role: "word"';
  const categoryLine = cat ? `\nCategory: "${cat}"` : '';
  const prompt = `Token: "${token}"
${roleLine}${categoryLine}
Context: "${context}"

For this token, identify the most relevant adjacent tokens across relationship types. For each that applies, provide related tokens with weights 0.01-1.00.

Relationship types: ≡ Identity, ⊃ Contains, ⊂ Is Contained By, ≈ Variant, ∈ Is Instance Of, ∋ Has Instance, ⊤ Is Type Of, ⊥ Has Type, ⊏ Part Of, ⊐ Composes, ↔ Mirrors, ⇌ Inverts, ∥ Parallel To, ∼ Adjacent To, → Next, ⇒ Sequence Of, ⇐ Preceded By, ↠ Follows, ↗ Spatially Above, ↘ Spatially Below, ⇝ Symbolically Supports, ⇂ Symbolically Depends, ≠ Contrasts, ⊕ Complements, ⊛ Associated With, ∝ Correlates With, ⇝ Causes, ⇐ Caused By, ∗ Evokes, ≜ Represents, ⋆ Symbolizes, 7→ Refers To, ⊢ Defines, ⊣ Is Defined By, ↷ Transforms To, ↶ Transformed From, ◦ Functions As, |= Interpreted As, ◁ Used With, ⇄ Co-occurs With, ⊗ Synthesizes, ÷ Divides Into, ⊘ Opposes, × Rejects, ¬ Negates, † Destroys, ⊠ Blocks, /∈ Invalidates, ⊬ Contradicts, ⊩ Asserts, ⊨ Provides Evidence, ? Uncertainty, ⚡ Memory, ⇒ Attention, ↶ Self-Reference, ∧ Perspective, ↭ Continuity, ▷◁ Relationality

Return JSON: {"token": "${token}", "relationships": {"≡": [{"token": "...", "weight": 0.95}], ...}}`;

  let safePrompt;
  try {
    safePrompt = validatePrompt(prompt);
  } catch (err) {
    logError(`Prompt validation failed for ${token}: ${err.message}`);
    return { token, relationships: {}, error: 'invalid_prompt' };
  }

  if (state.networkOffline && state.lastNetworkErrorTime) {
    const elapsed = Date.now() - state.lastNetworkErrorTime;
    if (elapsed < CONFIG.NETWORK_RETRY_BACKOFF_MS) {
      return { token, relationships: {}, offline: true, error: 'network_offline' };
    }
  }

  const content = await safeAsync(
    () => callOpenAI([
      { role: 'system', content: 'You are an HLSF token adjacency analyzer.' },
      { role: 'user', content: safePrompt },
    ]),
    `Adjacency fetch failed for ${token}`,
    { dedupeNetworkError: true }
  );

  if (!content) {
    return { token, relationships: {}, error: 'request_failed' };
  }

  try {
    const jsonStart = content.indexOf('{');
    const jsonEnd = content.lastIndexOf('}');
    const parsed = JSON.parse(content.slice(jsonStart, jsonEnd + 1));
    const { entry: filtered } = await filterVariantRelationships(parsed);
    saveToCache(token, filtered, { deferReload: true });
    return { ...filtered, cache_hit: false, kind };
  } catch {
    return { token, relationships: {}, error: 'Parse failed' };
  }
}

function normalizeAdjacencyInputs(tokens) {
  const list = Array.isArray(tokens) ? tokens : [];
  const unique = new Map();
  for (const entry of list) {
    if (entry == null) continue;
    if (typeof entry === 'object') {
      const token = entry.token ? String(entry.token).trim() : '';
      if (!token) continue;
      const kind = entry.kind || 'word';
      const key = `${kind}:${token}`;
      if (!unique.has(key)) unique.set(key, { token, kind, cat: entry.cat || null });
    } else {
      const token = String(entry).trim();
      if (!token) continue;
      const key = `word:${token.toLowerCase()}`;
      if (!unique.has(key)) unique.set(key, { token: token.toLowerCase(), kind: 'word' });
    }
  }
  return Array.from(unique.values());
}

async function batchFetchAdjacencies(tokens, context, label) {
  CacheBatch.begin();
  try {
    const results = new Map();
    const normalized = normalizeAdjacencyInputs(tokens);

    const remoteTargets = [];
    for (const entry of normalized) {
      if (entry.kind === 'sym') {
        results.set(entry.token, {
          token: entry.token,
          relationships: {},
          kind: entry.kind,
          offline: true,
          cache_hit: true,
          symbol: { cat: entry.cat || null },
        });
      } else {
        remoteTargets.push(entry);
      }
    }

    if (window.HLSF?.remoteDb?.isReady?.()) {
      try {
        await window.HLSF.remoteDb.preloadTokens(remoteTargets.map(entry => entry.token));
      } catch (err) {
        console.warn('Remote DB preload failed:', err);
      }
    }

    const progress = new ProgressTracker(remoteTargets.length, label);

    let processed = 0;
    for (let i = 0; i < remoteTargets.length; i += CONFIG.MAX_CONCURRENCY) {
      if (currentAbortController?.signal.aborted) {
        progress.complete(`${label} cancelled (${processed}/${remoteTargets.length})`);
        break;
      }

      const batch = remoteTargets.slice(i, i + CONFIG.MAX_CONCURRENCY);
      const settled = await Promise.allSettled(batch.map(entry => fetchAdjacency(entry, context)));

      settled.forEach((result, idx) => {
        if (result.status === 'fulfilled') {
          results.set(batch[idx].token, result.value);
        }
      });

      processed += batch.length;
      progress.increment(batch.length);
    }

    const hits = Array.from(results.values()).filter(r => r.cache_hit).length;
    progress.complete(`${label}: ${hits} cached, ${results.size - hits} new`);
    return results;
  } finally {
    CacheBatch.end();
  }
}

function limitAdjacencyEntryEdges(entry, maxEdges) {
  if (!entry || typeof entry !== 'object') return entry;
  const limit = Number.isFinite(maxEdges) && maxEdges > 0 ? Math.floor(maxEdges) : 0;
  if (limit <= 0) return entry;

  const aggregated = [];
  const rels = entry.relationships && typeof entry.relationships === 'object' ? entry.relationships : {};
  for (const [rel, edges] of Object.entries(rels)) {
    if (!Array.isArray(edges)) continue;
    for (const edge of edges) {
      if (!edge || !edge.token) continue;
      aggregated.push({
        relation: rel,
        token: String(edge.token).trim(),
        weight: Number(edge.weight) || 0,
      });
    }
  }

  aggregated.sort((a, b) => b.weight - a.weight);
  const selected = aggregated.slice(0, limit);
  const relationships = {};
  for (const item of selected) {
    if (!item.token) continue;
    if (!relationships[item.relation]) relationships[item.relation] = [];
    relationships[item.relation].push({ token: item.token, weight: item.weight });
  }

  return {
    ...entry,
    relationships,
  };
}

function collectNeighborCandidates(entry) {
  if (!entry || typeof entry !== 'object') return [];
  const rels = entry.relationships && typeof entry.relationships === 'object' ? entry.relationships : {};
  const seen = new Set();
  const candidates = [];
  for (const edges of Object.values(rels)) {
    if (!Array.isArray(edges)) continue;
    for (const edge of edges) {
      if (!edge || !edge.token) continue;
      const token = String(edge.token).trim();
      if (!token) continue;
      const key = token.toLowerCase();
      if (seen.has(key)) continue;
      seen.add(key);
      candidates.push({ token, weight: Number(edge.weight) || 0 });
    }
  }
  candidates.sort((a, b) => (Number(b.weight) || 0) - (Number(a.weight) || 0));
  return candidates;
}

async function fetchRecursiveAdjacencies(tokens, context, label, options = {}) {
  CacheBatch.begin();
  try {
    const normalized = normalizeAdjacencyInputs(tokens);
    const depth = Number.isFinite(options.depth) && options.depth > 0
      ? Math.floor(options.depth)
      : CONFIG.ADJACENCY_RECURSION_DEPTH;
    const edgesPerLevel = Number.isFinite(options.edgesPerLevel) && options.edgesPerLevel > 0
      ? Math.floor(options.edgesPerLevel)
      : CONFIG.ADJACENCY_EDGES_PER_LEVEL;
    const onTokenLoaded = typeof options.onTokenLoaded === 'function' ? options.onTokenLoaded : null;

    const queue = [];
    const enqueued = new Set();
    for (const entry of normalized) {
      const token = String(entry.token || '').trim();
      if (!token) continue;
      const key = token.toLowerCase();
      if (enqueued.has(key)) continue;
      queue.push({ entry, depthRemaining: depth });
      enqueued.add(key);
    }

    const visited = new Set();
    const results = new Map();
    const stats = {
      seedCount: queue.length,
      depth,
      edgesPerLevel,
      expansions: 0,
      apiCalls: 0,
      fetchCount: 0,
      visitedTokens: 0,
    };

    const totalSteps = Math.max(1, queue.length);
    const progress = new ProgressTracker(totalSteps, label || 'adjacency recursion');

    while (queue.length) {
      if (currentAbortController?.signal.aborted) {
        progress.complete(`${label || 'adjacency recursion'} cancelled after ${visited.size} tokens`);
        break;
      }

      const current = queue.shift();
      if (!current || !current.entry) {
        progress.increment(1);
        continue;
      }

      const token = String(current.entry.token || '').trim();
      if (!token) {
        progress.increment(1);
        continue;
      }
      const key = token.toLowerCase();
      enqueued.delete(key);
      if (visited.has(key)) {
        progress.increment(1);
        continue;
      }
      visited.add(key);

      let result;
      if (current.entry.kind === 'sym') {
        result = {
          token,
          relationships: {},
          kind: current.entry.kind,
          offline: true,
          cache_hit: true,
          symbol: { cat: current.entry.cat || null },
        };
      } else {
        result = await fetchAdjacency(current.entry, context);
        stats.fetchCount += 1;
        if (result && result.cache_hit === false && !result.offline) {
          stats.apiCalls += 1;
        }
      }

      if (result && result.token) {
        const limited = limitAdjacencyEntryEdges(result, edgesPerLevel);
        results.set(limited.token, limited);
        if (onTokenLoaded) {
          try {
            onTokenLoaded(limited);
          } catch (err) {
            console.warn('Adjacency listener failed:', err);
          }
        }

        const nextDepth = current.depthRemaining - 1;
        if (nextDepth > 0 && current.entry.kind !== 'sym') {
          const candidates = collectNeighborCandidates(limited);
          let enqueuedCount = 0;
          for (const candidate of candidates) {
            const nextKey = candidate.token.toLowerCase();
            if (visited.has(nextKey) || enqueued.has(nextKey)) continue;
            queue.push({ entry: { token: candidate.token, kind: 'word' }, depthRemaining: nextDepth });
            enqueued.add(nextKey);
            enqueuedCount += 1;
          }
          if (enqueuedCount > 0) {
            progress.addTotal(enqueuedCount);
            stats.expansions += enqueuedCount;
          }
        }
      }

      progress.increment(1);
    }

    progress.complete(`${label || 'adjacency recursion'}: explored ${visited.size} token${visited.size === 1 ? '' : 's'} to depth ${depth}`);

    const connectivity = analyzeAdjacencyConnectivity(results, normalized);

    return {
      matrices: results,
      stats: {
        seedCount: stats.seedCount,
        depth: stats.depth,
        edgesPerLevel: stats.edgesPerLevel,
        expansions: stats.expansions,
        apiCalls: stats.apiCalls,
        fetchCount: stats.fetchCount,
        visitedTokens: visited.size,
        connectivity,
      },
      connectivity,
    };
  } finally {
    CacheBatch.end();
  }
}

function analyzeAdjacencyConnectivity(matrices, seeds) {
  if (!(matrices instanceof Map) || matrices.size === 0) {
    return null;
  }

  const graph = new Map();
  const tokenForKey = new Map();

  const ensureNode = (rawToken) => {
    const token = (rawToken == null ? '' : String(rawToken)).trim();
    if (!token) return null;
    const key = token.toLowerCase();
    if (!graph.has(key)) {
      graph.set(key, new Set());
    }
    if (!tokenForKey.has(key)) {
      tokenForKey.set(key, token);
    }
    return key;
  };

  for (const [mapToken, entry] of matrices.entries()) {
    const fallbackToken = entry?.token || mapToken;
    const nodeKey = ensureNode(fallbackToken);
    if (!nodeKey) continue;
    const rels = entry?.relationships && typeof entry.relationships === 'object' ? entry.relationships : {};
    for (const edges of Object.values(rels)) {
      if (!Array.isArray(edges)) continue;
      for (const edge of edges) {
        const neighborKey = ensureNode(edge?.token);
        if (!neighborKey) continue;
        graph.get(nodeKey).add(neighborKey);
        graph.get(neighborKey).add(nodeKey);
      }
    }
  }

  const seedEntries = Array.isArray(seeds) ? seeds : [];
  const seedKeys = new Set();
  for (const entry of seedEntries) {
    const token = typeof entry === 'string' ? entry : entry?.token;
    const key = ensureNode(token);
    if (key) seedKeys.add(key);
  }

  const components = [];
  const visited = new Set();
  for (const key of graph.keys()) {
    if (visited.has(key)) continue;
    const stack = [key];
    const componentNodes = new Set();
    const componentSeeds = new Set();
    while (stack.length) {
      const current = stack.pop();
      if (!current || visited.has(current)) continue;
      visited.add(current);
      componentNodes.add(current);
      if (seedKeys.has(current)) componentSeeds.add(current);
      const neighbors = graph.get(current) || new Set();
      for (const neighbor of neighbors) {
        if (!visited.has(neighbor)) stack.push(neighbor);
      }
    }
    components.push({ nodes: componentNodes, seeds: componentSeeds });
  }

  const componentSummaries = components.map(component => ({
    size: component.nodes.size,
    seedCount: component.seeds.size,
    tokens: Array.from(component.nodes).slice(0, 12).map(key => tokenForKey.get(key) || key),
    seedTokens: Array.from(component.seeds).map(key => tokenForKey.get(key) || key),
  })).sort((a, b) => {
    if (b.seedCount !== a.seedCount) return b.seedCount - a.seedCount;
    return b.size - a.size;
  });

  let primarySeedComponent = null;
  for (const component of components) {
    if (!primarySeedComponent) {
      primarySeedComponent = component;
      continue;
    }
    if (component.seeds.size > primarySeedComponent.seeds.size) {
      primarySeedComponent = component;
      continue;
    }
    if (component.seeds.size === primarySeedComponent.seeds.size && component.nodes.size > primarySeedComponent.nodes.size) {
      primarySeedComponent = component;
    }
  }

  const connectedSeedKeys = new Set(primarySeedComponent ? primarySeedComponent.seeds : []);
  const disconnectedSeedKeys = [];
  for (const key of seedKeys) {
    if (!connectedSeedKeys.has(key)) disconnectedSeedKeys.push(key);
  }

  const isolatedSeedKeys = disconnectedSeedKeys.filter(key => {
    const neighbors = graph.get(key);
    return !neighbors || neighbors.size === 0;
  });

  const allSeedsConnected = seedKeys.size === 0
    ? true
    : connectedSeedKeys.size === seedKeys.size && disconnectedSeedKeys.length === 0;

  return {
    componentCount: componentSummaries.length,
    components: componentSummaries,
    seedCount: seedKeys.size,
    connectedSeedCount: connectedSeedKeys.size,
    allSeedsConnected,
    disconnectedSeeds: disconnectedSeedKeys.map(key => tokenForKey.get(key) || key),
    isolatedSeeds: isolatedSeedKeys.map(key => tokenForKey.get(key) || key),
  };
}

function summarizeAdjacencyResults(map) {
  let hits = 0;
  let misses = 0;
  let total = 0;
  if (map instanceof Map) {
    for (const entry of map.values()) {
      if (!entry) continue;
      total++;
      if (entry.cache_hit === true) hits++;
      else misses++;
    }
  }
  return { hits, misses, total };
}

function hasNewAdjacencyData(matrices) {
  if (!(matrices instanceof Map)) return false;
  for (const entry of matrices.values()) {
    if (entry && entry.cache_hit === false && !entry.error && !entry.offline) {
      return true;
    }
  }
  return false;
}

window.CognitionEngine.processing = {
  fetchAdjacency,
  batchFetchAdjacencies,
  fetchRecursiveAdjacencies,
};

function calculateAttention(matrices) {
  for (const entry of matrices.values()) {
    let weightSum = 0, totalEdges = 0;
    const rels = entry?.relationships || {};

    for (const [rel, edges] of Object.entries(rels)) {
      const priority = RELATIONSHIP_PRIORITIES.get(rel) || 0.3;
      if (Array.isArray(edges)) {
        edges.forEach(edge => {
          weightSum += (edge.weight || 0) * priority;
          totalEdges++;
        });
      }
    }

    entry.attention_score = totalEdges > 0 ? Number((weightSum / totalEdges).toFixed(3)) : 0;
    entry.total_relationships = totalEdges;
  }
  return matrices;
}

function summarizeAttention(matrices) {
  const summary = [];
  for (const [token, data] of matrices.entries()) {
    summary.push({ 
      token, 
      attention: data.attention_score || 0, 
      total: data.total_relationships || 0 
    });
  }
  return summary.sort((a, b) => b.attention - a.attention).slice(0, 10);
}

function formatTopTokens(topTokens) {
  const { ledger } = generateGlyphLedger();
  return topTokens.map(t => {
    const glyphEntry = ledger.get(t.token);
    const glyph = glyphEntry ? glyphEntry.glyph : '◌';
    return `<span class="token-highlight">${glyph} ${t.token}</span> (${t.attention.toFixed(2)})`;
  }).join(', ');
}

function extractKeyRelationships(matrices) {
  const relationships = [];
  let count = 0;
  for (const [token, data] of matrices.entries()) {
    if (count >= 5) break;
    const rels = data?.relationships || {};
    for (const [rel, edges] of Object.entries(rels)) {
      if (!Array.isArray(edges) || edges.length === 0) continue;
      const topEdge = edges.sort((a, b) => b.weight - a.weight)[0];
      relationships.push(`${token} ${rel} ${topEdge.token} (${topEdge.weight.toFixed(2)})`);
      count++;
      if (count >= 5) break;
    }
  }
  return relationships;
}

function gatherAdjacencyWalk(matrices, options = {}) {
  const steps = [];
  if (!(matrices instanceof Map) || matrices.size === 0) return steps;

  const opts = options || {};
  const maxSteps = Number.isFinite(opts.maxSteps) && opts.maxSteps > 0
    ? Math.floor(opts.maxSteps)
    : 12;

  const topTokens = summarizeAttention(matrices);
  const queue = topTokens.map(item => item.token).filter(Boolean);
  const visitedTokens = new Set();
  const seenPairs = new Set();

  while (queue.length && steps.length < maxSteps) {
    const current = queue.shift();
    if (!current) continue;
    const currentKey = current.toLowerCase();
    if (visitedTokens.has(currentKey)) continue;
    visitedTokens.add(currentKey);

    const entry = matrices.get(current)
      || matrices.get(currentKey)
      || null;
    if (!entry) continue;

    const rels = entry.relationships || {};
    const candidates = [];
    for (const [rel, edges] of Object.entries(rels)) {
      if (!Array.isArray(edges)) continue;
      for (const edge of edges) {
        if (!edge || !edge.token) continue;
        candidates.push({
          from: entry.token || current,
          to: edge.token,
          relation: rel,
          weight: Number(edge.weight) || 0,
        });
      }
    }

    candidates.sort((a, b) => b.weight - a.weight);
    for (const candidate of candidates) {
      const pairKey = `${candidate.from}→${candidate.relation}→${candidate.to}`.toLowerCase();
      if (seenPairs.has(pairKey)) continue;
      seenPairs.add(pairKey);
      steps.push(candidate);
      queue.push(candidate.to);
      if (steps.length >= maxSteps) break;
    }
  }

  return steps;
}

function buildRecursiveAdjacencyWalk(matrices, options = {}) {
  const result = { sequences: [], steps: [], tokens: [] };
  if (!(matrices instanceof Map) || matrices.size === 0) return result;

  const opts = options || {};
  const threshold = Number.isFinite(opts.threshold) ? opts.threshold : null;
  const iterations = Number.isFinite(opts.iterations) && opts.iterations > 0
    ? Math.floor(opts.iterations)
    : 4;
  const maxSteps = Number.isFinite(opts.maxSteps) && opts.maxSteps > 0
    ? Math.floor(opts.maxSteps)
    : iterations * 4;

  const startTokens = Array.isArray(opts.startTokens) && opts.startTokens.length
    ? opts.startTokens
    : summarizeAttention(matrices).map(item => item.token).filter(Boolean);

  const seenStarts = new Set();
  const tokenMap = new Map();

  const getEntry = (token) => {
    if (!token) return null;
    return matrices.get(token) || matrices.get(token.toLowerCase()) || null;
  };

  const recordToken = (token) => {
    if (!token) return;
    const key = token.toLowerCase();
    if (!tokenMap.has(key)) tokenMap.set(key, token);
  };

  const gatherCandidates = (entry, fallback) => {
    if (!entry) return [];
    const rels = entry.relationships || {};
    const list = [];
    for (const [rel, edges] of Object.entries(rels)) {
      if (!Array.isArray(edges)) continue;
      for (const edge of edges) {
        if (!edge || !edge.token) continue;
        list.push({
          from: entry.token || fallback,
          to: edge.token,
          relation: rel,
          weight: Number(edge.weight) || 0,
        });
      }
    }
    list.sort((a, b) => b.weight - a.weight);
    return list;
  };

  const maxStartCount = Math.max(1, Math.min(startTokens.length, opts.seedLimit || 3));
  for (const token of startTokens.slice(0, maxStartCount)) {
    if (!token) continue;
    const startKey = token.toLowerCase();
    if (seenStarts.has(startKey)) continue;
    seenStarts.add(startKey);

    const sequenceSteps = [];
    const visitedTokens = new Set([startKey]);
    recordToken(token);

    const traverse = (currentToken, depthRemaining) => {
      if (depthRemaining <= 0 || sequenceSteps.length >= maxSteps || result.steps.length >= maxSteps) return;

      const entry = getEntry(currentToken);
      const candidates = gatherCandidates(entry, currentToken);
      if (!candidates.length) return;

      let advanced = false;
      for (const candidate of candidates) {
        if (threshold !== null && candidate.weight < threshold) continue;
        const targetKey = candidate.to.toLowerCase();
        if (visitedTokens.has(targetKey)) continue;
        visitedTokens.add(targetKey);
        recordToken(candidate.from);
        recordToken(candidate.to);
        sequenceSteps.push(candidate);
        result.steps.push(candidate);
        advanced = true;
        traverse(candidate.to, depthRemaining - 1);
        break;
      }

      if (!advanced && candidates.length) {
        const fallback = candidates[0];
        const targetKey = fallback.to.toLowerCase();
        if (!visitedTokens.has(targetKey)) {
          visitedTokens.add(targetKey);
          recordToken(fallback.from);
          recordToken(fallback.to);
          sequenceSteps.push(fallback);
          result.steps.push(fallback);
          traverse(fallback.to, depthRemaining - 1);
        }
      }
    };

    traverse(token, iterations);
    if (sequenceSteps.length || getEntry(token)) {
      result.sequences.push({ start: token, steps: sequenceSteps.slice() });
    }

    if (result.steps.length >= maxSteps) break;
  }

  result.tokens = Array.from(tokenMap.values());
  return result;
}

function generateLocalHlsfOutput(matrices, options = {}) {
  const opts = options || {};
  const wordLimit = Number.isFinite(opts.wordLimit) && opts.wordLimit > 0
    ? Math.floor(opts.wordLimit)
    : CONFIG.LOCAL_OUTPUT_WORD_LIMIT;

  const affinityThreshold = Number.isFinite(opts.threshold) ? opts.threshold : undefined;
  const affinityIterations = Number.isFinite(opts.iterations) && opts.iterations > 0
    ? Math.floor(opts.iterations)
    : undefined;
  const topTokens = Array.isArray(opts.topTokens) && opts.topTokens.length
    ? opts.topTokens
    : summarizeAttention(matrices);
  const keyRelationships = Array.isArray(opts.keyRelationships) && opts.keyRelationships.length
    ? opts.keyRelationships
    : extractKeyRelationships(matrices);

  const focusTokens = topTokens.map(t => t.token).filter(Boolean).slice(0, 6);
  const walkResult = buildRecursiveAdjacencyWalk(matrices, {
    threshold: affinityThreshold,
    iterations: affinityIterations,
    maxSteps: opts.maxSteps || Math.max(8, Math.min(24, Math.floor(wordLimit / 3) || 12)),
    startTokens: focusTokens,
    seedLimit: opts.seedLimit,
  });

  const sentences = [];

  const formatSequence = (sequence) => {
    if (!sequence || !Array.isArray(sequence.steps) || sequence.steps.length === 0) {
      return sequence?.start ? `No qualifying neighbors followed from ${sequence.start}.` : '';
    }

    const clauses = sequence.steps.map((step, index) => {
      const relationLabel = relDisplay(step.relation || '∼');
      const weight = Number.isFinite(step.weight) ? ` (${step.weight.toFixed(2)})` : '';
      const clause = `${step.from} ${relationLabel} ${step.to}${weight}`;
      if (index === 0) {
        return clause.charAt(0).toUpperCase() + clause.slice(1);
      }
      return clause;
    });

    if (clauses.length === 1) {
      return `${clauses[0]}.`;
    }
    return `${clauses[0]}, then ${clauses.slice(1).join(', then ')}.`;
  };

  if (walkResult.sequences.length) {
    for (const sequence of walkResult.sequences) {
      const formatted = formatSequence(sequence);
      if (formatted) sentences.push(formatted);
    }
  }

  const visitedTokens = walkResult.tokens.length ? walkResult.tokens : focusTokens;
  const orderedThoughtTokens = (() => {
    const seen = new Set();
    const ordered = [];
    const pushToken = (token) => {
      if (!token) return;
      const key = token.toLowerCase();
      if (seen.has(key)) return;
      seen.add(key);
      ordered.push(token);
    };
    (visitedTokens || []).forEach(pushToken);
    focusTokens.forEach(pushToken);
    return ordered;
  })();

  if (orderedThoughtTokens.length) {
    sentences.push(`Traversal touched: ${orderedThoughtTokens.slice(0, 8).join(', ')}.`);
  }

  if (!sentences.length) {
    sentences.push('Adjacency walk did not yield any qualifying tokens.');
  }

  const thoughtTextRaw = orderedThoughtTokens.join(', ').trim();
  const narrativeText = sentences.join(' ').replace(/\s+/g, ' ').trim();
  const baseThought = thoughtTextRaw || narrativeText;
  const thoughtLimited = limitWords(baseThought, wordLimit);

  const longestSequence = walkResult.sequences.reduce((max, sequence) => {
    if (!sequence || !Array.isArray(sequence.steps)) return max;
    const depth = sequence.steps.length + 1;
    return depth > max ? depth : max;
  }, 0);
  const responseTokenLimit = Number.isFinite(opts.responseTokenLimit) && opts.responseTokenLimit > 0
    ? Math.floor(opts.responseTokenLimit)
    : 4;
  const responseTokenCount = Math.max(
    1,
    Math.min(
      orderedThoughtTokens.length || 1,
      Math.min(responseTokenLimit, longestSequence || 1),
    ),
  );
  const chosenTokens = orderedThoughtTokens.slice(0, responseTokenCount);
  const responseTextRaw = chosenTokens.join(' ').trim();
  const responseWordLimit = Math.max(
    responseTokenCount,
    Math.min(wordLimit, Number.isFinite(opts.responseWordLimit) && opts.responseWordLimit > 0
      ? Math.floor(opts.responseWordLimit)
      : 12),
  );
  const responseLimited = limitWords(responseTextRaw || baseThought, responseWordLimit);

  return {
    text: thoughtLimited.text,
    wordCount: thoughtLimited.wordCount,
    totalWords: thoughtLimited.totalWords,
    trimmed: thoughtLimited.trimmed,
    thoughtText: thoughtLimited.text,
    thoughtWordCount: thoughtLimited.wordCount,
    thoughtTrimmed: thoughtLimited.trimmed,
    thoughtTokens: orderedThoughtTokens,
    responseText: responseLimited.text,
    responseWordCount: responseLimited.wordCount,
    responseTrimmed: responseLimited.trimmed,
    responseTokens: chosenTokens,
    narrative: narrativeText,
    walk: walkResult.steps,
    focusTokens,
    keyRelationships,
    visitedTokens: orderedThoughtTokens,
  };
}

function cloneAdjacencyEntry(entry, fallbackToken) {
  if (!entry) return null;
  const relationships = {};
  for (const [rel, edges] of Object.entries(entry.relationships || {})) {
    if (!Array.isArray(edges)) continue;
    relationships[rel] = edges.map(edge => ({
      token: edge?.token || '',
      weight: Number(edge?.weight) || 0,
    }));
  }
  return {
    token: entry.token || fallbackToken || '',
    relationships,
    attention_score: Number(entry.attention_score) || 0,
    total_relationships: Number(entry.total_relationships) || 0,
  };
}

function mergeAdjacencyMaps(target, source) {
  const map = target instanceof Map ? target : new Map();
  if (!(source instanceof Map)) return map;
  for (const [token, entry] of source.entries()) {
    if (!token || !entry) continue;
    const key = (token || '').toLowerCase();
    const existing = map.get(key);
    if (!existing) {
      const clone = cloneAdjacencyEntry(entry, key);
      if (clone) map.set(key, clone);
      continue;
    }
    const relationships = existing.relationships || (existing.relationships = {});
    const incoming = entry.relationships || {};
    for (const [rel, edges] of Object.entries(incoming)) {
      if (!Array.isArray(edges)) continue;
      if (!Array.isArray(relationships[rel])) relationships[rel] = [];
      const list = relationships[rel];
      for (const edge of edges) {
        if (!edge || !edge.token) continue;
        const weight = Number(edge.weight) || 0;
        const existingEdge = list.find(item => item.token === edge.token);
        if (existingEdge) {
          existingEdge.weight = Math.max(Number(existingEdge.weight) || 0, weight);
        } else {
          list.push({ token: edge.token, weight });
        }
      }
    }
    const attn = Number(entry.attention_score);
    if (Number.isFinite(attn)) {
      existing.attention_score = Math.max(Number(existing.attention_score) || 0, attn);
    }
    const total = Number(entry.total_relationships);
    if (Number.isFinite(total)) {
      existing.total_relationships = Math.max(Number(existing.total_relationships) || 0, total);
    }
    if (!existing.token) existing.token = key;
    map.set(key, existing);
  }
  return map;
}

function formatListForPrompt(list) {
  const tokens = normalizeTokenList(list);
  if (!tokens.length) return '';
  if (tokens.length === 1) return tokens[0];
  if (tokens.length === 2) return `${tokens[0]} and ${tokens[1]}`;
  return `${tokens.slice(0, -1).join(', ')} and ${tokens[tokens.length - 1]}`;
}

function buildAfterStatePrompt(matrices) {
  const graph = state.liveGraph || {};
  const nodes = graph.nodes instanceof Map ? graph.nodes : new Map();
  const nodeCount = nodes.size;
  const edgeCount = Array.isArray(graph.links) ? graph.links.length : 0;
  const cachedTokens = [];
  const newTokens = [];
  for (const token of state.tokenOrder) {
    const node = nodes.get(token);
    if (!node) continue;
    if (node.status === 'cached') cachedTokens.push(token);
    else newTokens.push(token);
  }

  const topTokens = summarizeAttention(matrices);
  const keyRels = extractKeyRelationships(matrices);
  const focus = [];
  if (cachedTokens.length) {
    focus.push(`leverage cached knowledge around ${formatListForPrompt(cachedTokens)}`);
  }
  if (newTokens.length) {
    focus.push(`establish context for new or uncached terms ${formatListForPrompt(newTokens)}`);
  }
  if (topTokens.length) {
    const attentionSummary = topTokens
      .slice(0, 5)
      .map(t => `${t.token} (${t.attention.toFixed(2)})`)
      .join(', ');
    focus.push(`prioritize attention hotspots ${attentionSummary}`);
  }
  if (keyRels.length) {
    focus.push(`highlight relationships such as ${keyRels.join('; ')}`);
  }
  focus.push(`maintain coherence across ${nodeCount} active nodes and ${edgeCount} live adjacencies`);

  const lines = [
    'Craft the next response by reasoning over the stabilized HLSF state.',
    'Goals:',
    ...focus.map(item => `- ${item}.`),
    'Keep explanations grounded in observed tokens and their relationships.'
  ];

  return {
    text: lines.join('\n'),
    cachedTokens,
    newTokens,
    topTokens,
    keyRels,
    nodeCount,
    edgeCount,
  };
}

// ============================================
// HLSF VISUALIZATION
// ============================================

function polygonVertices(center, radius, sides) {
  const vertices = [];
  const angleStep = (2 * Math.PI) / sides;
  for (let i = 0; i < sides; i++) {
    const angle = i * angleStep - Math.PI / 2;
    vertices.push([
      center[0] + radius * Math.cos(angle),
      center[1] + radius * Math.sin(angle)
    ]);
  }
  return vertices;
}

function deriveAdjacencyPolygon(center, baseRadius, relationships) {
  const entries = Object.entries(relationships || {})
    .filter(([, edges]) => Array.isArray(edges) && edges.length > 0)
    .map(([relType, edges]) => {
      const weightSum = edges.reduce((sum, edge) => {
        const weight = typeof edge.weight === 'number' ? edge.weight : 0;
        return sum + weight;
      }, 0);
      const avgWeight = edges.length > 0 ? weightSum / edges.length : 0;
      return {
        relType,
        count: edges.length,
        avgWeight
      };
    })
    .sort((a, b) => a.relType.localeCompare(b.relType));

  if (entries.length === 0) {
    return {
      vertices: polygonVertices(center, baseRadius * 0.8, 3),
      anchorIndex: 0,
      adjacencyTypes: 0
    };
  }

  const vertexCount = Math.max(entries.length + 1, 3);
  const baseAngle = -Math.PI / 2;
  const angleStep = (2 * Math.PI) / vertexCount;
  const maxCount = Math.max(...entries.map(entry => entry.count));

  const vertices = [];
  const anchor = [center[0], center[1] - baseRadius];
  vertices.push(anchor);

  for (let i = 0; i < entries.length; i++) {
    const entry = entries[i];
    const normalizedWeight = Math.min(1, Math.max(0, entry.avgWeight));
    const countFactor = maxCount > 0 ? entry.count / maxCount : 0;
    const radialFactor = 0.85 + normalizedWeight * 0.35 + countFactor * 0.25;
    const radius = baseRadius * radialFactor;
    const angle = baseAngle + angleStep * (i + 1);
    vertices.push([
      center[0] + radius * Math.cos(angle),
      center[1] + radius * Math.sin(angle)
    ]);
  }

  let fillerIndex = entries.length;
  while (vertices.length < 3) {
    const angle = baseAngle + angleStep * (fillerIndex + 1);
    vertices.push([
      center[0] + baseRadius * 0.75 * Math.cos(angle),
      center[1] + baseRadius * 0.75 * Math.sin(angle)
    ]);
    fillerIndex++;
  }

  return {
    vertices,
    anchorIndex: 0,
    adjacencyTypes: entries.length
  };
}

function buildBaseTriangles(vertices, sides) {
  if (sides < 3) return [];
  const triangles = [];
  const center = vertices.reduce((acc, v) =>
    [acc[0] + v[0] / sides, acc[1] + v[1] / sides], [0, 0]);

  for (let i = 0; i < sides; i++) {
    const next = (i + 1) % sides;
    triangles.push([center, vertices[i], vertices[next]]);
  }
  return triangles;
}

function rotateTrianglesAround(triangles, center, angle) {
  const cos = Math.cos(angle);
  const sin = Math.sin(angle);

  return triangles.map(tri => tri.map(vertex => {
    const dx = vertex[0] - center[0];
    const dy = vertex[1] - center[1];
    return [
      center[0] + dx * cos - dy * sin,
      center[1] + dx * sin + dy * cos
    ];
  }));
}

function rotatePointsAround(points, center, angle) {
  const cos = Math.cos(angle);
  const sin = Math.sin(angle);

  return points.map(vertex => {
    const dx = vertex[0] - center[0];
    const dy = vertex[1] - center[1];
    return [
      center[0] + dx * cos - dy * sin,
      center[1] + dx * sin + dy * cos
    ];
  });
}

function scalePointsAround(points, center, scale) {
  if (!Array.isArray(points)) return [];
  return points.map(vertex => {
    const dx = vertex[0] - center[0];
    const dy = vertex[1] - center[1];
    return [
      center[0] + dx * scale,
      center[1] + dy * scale
    ];
  });
}

function scaleTrianglesAround(triangles, center, scale) {
  if (!Array.isArray(triangles)) return [];
  return triangles.map(tri => scalePointsAround(tri, center, scale));
}

window.HLSF.geometry = {
  polygonVertices,
  buildBaseTriangles,
  rotateTrianglesAround,
  rotatePointsAround,
  scalePointsAround,
  scaleTrianglesAround,
  deriveAdjacencyPolygon,
};

let hlsfNodes = [];

function buildHLSFNodes() {
  const graph = window.HLSF_GRAPH;
  let tokenRecords = [];

  if (graph?.tokens instanceof Map) {
    tokenRecords = Array.from(graph.tokens.values());
  } else if (graph?.tokens && typeof graph.tokens === 'object') {
    tokenRecords = Object.values(graph.tokens);
  }

  let sourceLabel = '';

  if (tokenRecords.length === 0) {
    const keys = safeStorageKeys(TOKEN_CACHE_PREFIX);
    console.log(`Scanning ${keys.length} cached tokens from storage for HLSF build`);

    for (const key of keys) {
      try {
        const tokenData = safeStorageGet(key);
        if (!tokenData?.token) {
          console.warn('Token missing from data:', key);
          continue;
        }
        tokenRecords.push(tokenData);
      } catch (err) {
        console.error('Failed to process token:', key, err);
      }
    }

    if (graph) {
      graph.tokens = new Map(tokenRecords.map(record => [record.token, record]));
    }

    sourceLabel = '(storage scan)';
  } else {
    sourceLabel = '(graph cache)';
  }

  console.log(`Building HLSF nodes from ${tokenRecords.length} cached tokens ${sourceLabel}`.trim());

  const nodes = [];

  for (const tokenData of tokenRecords) {
    try {
      const token = tokenData.token;

      if (!token) {
        console.warn('Token missing from data:', tokenData);
        continue;
      }

      const rels = tokenData.relationships || {};

      // Count adjacencies
      let adjacencyCount = 0;
      for (const edges of Object.values(rels)) {
        if (Array.isArray(edges)) adjacencyCount += edges.length;
      }
      const adjacencyTypes = Object.values(rels)
        .filter(edges => Array.isArray(edges) && edges.length > 0)
        .length;

      const attention = typeof tokenData.attention_score === 'number'
        ? tokenData.attention_score
        : 0.5;
      const complex = memoizedComplexNumber(token, { ...tokenData, attention_score: attention });
      const glyph = complexToGlyph(complex);

      // Position based on complex number
      const x = complex.real * 2;
      const y = complex.imaginary * 2;

      // Radius based on attention
      const radius = 0.3 + attention * 0.4;

      // Build polygon derived from adjacency structure
      const shape = deriveAdjacencyPolygon([x, y], radius, rels);
      const sides = shape.vertices.length;

      // Color based on attention
      let color;
      if (attention >= 0.8) color = [0, 255, 136];
      else if (attention >= 0.5) color = [255, 213, 79];
      else color = [255, 119, 119];

      nodes.push({
        token,
        glyph,
        center: [x, y],
        radius,
        sides,
        attention,
        adjacencyCount,
        adjacencyTypes,
        anchorIndex: shape.anchorIndex,
        color,
        vertices: shape.vertices,
        triangles: null // Will be computed
      });
    } catch (err) {
      console.error('Failed to process token for HLSF:', tokenData, err);
    }
  }

  console.log(`Built ${nodes.length} HLSF nodes`);

  // Generate triangles for each node
  for (const node of nodes) {
    try {
      node.triangles = buildBaseTriangles(node.vertices, node.sides);
    } catch (err) {
      console.error(`Failed to build triangles for ${node.token}:`, err);
      node.triangles = [];
    }
  }

  return nodes;
}

function initHLSFCanvas() {
  console.log('Initializing HLSF Canvas...');

  try {
    // Build nodes first to check if we have data
    hlsfNodes = buildHLSFNodes();

    if (hlsfNodes.length === 0) {
      logWarning('No cached tokens found for HLSF. Process some queries first to populate the database.');
      return;
    }

    console.log(`Creating canvas UI for ${hlsfNodes.length} nodes`);

    const container = document.createElement('div');
    container.className = 'hlsf-canvas-container';
  container.innerHTML = `
    <div style="margin-bottom: 1rem;">
      <div class="section-title">🌌 HLSF: Hierarchical-Level Semantic Framework</div>
      <div style="font-size: 0.9rem; opacity: 0.8; margin-top: 0.5rem;">
        Geometric token visualization. Each polygon fans outward from a primary corner based on
        adjacency types, forming unique base-level shapes per matrix. Triangular subdivisions show
        hierarchical structure.
      </div>
    </div>
    <canvas id="hlsf-canvas" width="1200" height="600"></canvas>
    <div class="hlsf-controls">
      <div class="hlsf-control-group">
        <label>Emergent Rotation Speed</label>
        <input type="range" id="hlsf-rotation-speed" min="-5" max="5" step="0.01" value="0.30">
        <span id="hlsf-speed-val">0.30</span>
      </div>

      <div class="hlsf-control-group">
        <label>Alpha Transparency</label>
        <input type="range" id="hlsf-alpha" min="0" max="0.99" step="0.01" value="0.99">
        <span id="hlsf-alpha-val">0.99</span>
      </div>

      <div class="hlsf-control-group">
        <label>View Controls</label>
        <div class="hlsf-button-row">
          <button id="hlsf-zoom-in" class="btn btn-secondary">Zoom +</button>
          <button id="hlsf-zoom-out" class="btn btn-secondary">Zoom −</button>
          <button id="hlsf-zoom-portal" class="btn btn-secondary">Portal</button>
          <button id="hlsf-reset-view" class="btn btn-secondary">Reset</button>
        </div>
      </div>

      <div class="hlsf-control-group">
        <label>Emergent Rotation</label>
        <div class="hlsf-button-row">
          <button id="hlsf-toggle-emergent" class="btn btn-success">Start Emergence</button>
        </div>
      </div>

      <div class="hlsf-control-group">
        <label>Display Options</label>
        <div class="hlsf-button-row">
          <button id="hlsf-toggle-edges" class="btn btn-neutral">Edges: On</button>
          <button id="hlsf-toggle-adjacency" class="btn btn-neutral">Adjacency: Compact</button>
          <button id="hlsf-toggle-labels" class="btn btn-neutral">Labels: On</button>
          <button id="hlsf-toggle-bg" class="btn btn-neutral">BG: Dark</button>
        </div>
      </div>
    </div>
    <div style="margin-top: 1rem; padding: 0.75rem; background: rgba(0,255,136,0.05); border-radius: 8px; font-size: 0.85rem;">
      <strong>Controls:</strong> Drag to pan • Scroll to zoom • Each polygon = token matrix •
      Fan vertices = adjacency types • Color = attention score<br>
      <strong>Modes:</strong> Emergent rotation = each polygon and its cluster rotate around their own centers

    </div>
  `;

  const entry = document.createElement('div');
  entry.className = 'log-entry';
  entry.innerHTML = `<div class="timestamp">${new Date().toLocaleTimeString()}</div>`;
  entry.appendChild(container);
  elements.log.appendChild(entry);
  elements.log.scrollTop = elements.log.scrollHeight;

  // Initialize canvas
  window.HLSF.canvas = document.getElementById('hlsf-canvas');
  window.HLSF.ctx = window.HLSF.canvas.getContext('2d');

  console.log('Canvas initialized:', window.HLSF.canvas ? 'success' : 'failed');

  // Setup controls
  const speedSlider = document.getElementById('hlsf-rotation-speed');
  const speedVal = document.getElementById('hlsf-speed-val');
  if (speedSlider && speedVal) {
    const omega = Number.isFinite(window.HLSF.config.rotationOmega)
      ? window.HLSF.config.rotationOmega
      : 0;
    speedSlider.value = omega.toFixed(2);
    speedVal.textContent = omega.toFixed(2);
    speedSlider.addEventListener('input', (e) => {
      const next = parseFloat(e.target.value);
      if (!Number.isFinite(next)) return;
      const clamped = Math.max(-5, Math.min(5, next));
      window.HLSF.config.rotationOmega = clamped;
      window.HLSF.state = window.HLSF.state || {};
      if (!window.HLSF.state.emergent || typeof window.HLSF.state.emergent !== 'object') {
        window.HLSF.state.emergent = { on: true, speed: clamped };
      } else {
        window.HLSF.state.emergent.speed = clamped;
      }
      if (Math.abs(clamped - next) > 1e-6) {
        speedSlider.value = clamped.toFixed(2);
      }
      speedVal.textContent = clamped.toFixed(2);
      if (window.HLSF.state.emergent.on) {
        requestRender();
      } else {
        debouncedLegacyRender();
      }
    });
  }

  const alphaSlider = document.getElementById('hlsf-alpha');
  const alphaVal = document.getElementById('hlsf-alpha-val');
  if (alphaSlider && alphaVal) {
    const alpha = baseAlpha();
    alphaSlider.value = alpha.toFixed(2);
    alphaVal.textContent = alpha.toFixed(2);
    window.HLSF.config.alpha = alpha;
    alphaSlider.addEventListener('input', (e) => {
      const raw = parseFloat(e.target.value);
      const next = clampAlpha(raw);
      if (!Number.isFinite(next)) {
        logError('Alpha value must be numeric.');
        return;
      }
      window.HLSF.config.alpha = next;
      alphaVal.textContent = next.toFixed(2);
      if (Math.abs(next - parseFloat(alphaSlider.value)) > 1e-6) {
        alphaSlider.value = next.toFixed(2);
      }
      debouncedLegacyRender();
    });
  }

  const globalZoomIn = document.getElementById('hlsf-zoom-in');
  if (globalZoomIn) {
    globalZoomIn.addEventListener('click', () => {
      const view = window.HLSF.view;
      const next = Math.min(12, Math.max(0.25, view.scale * 1.2));
      window.HLSF.view.scale = next;
      syncViewToConfig();
      requestRender();
    });
  }

  const globalZoomOut = document.getElementById('hlsf-zoom-out');
  if (globalZoomOut) {
    globalZoomOut.addEventListener('click', () => {
      const view = window.HLSF.view;
      const next = Math.min(12, Math.max(0.25, view.scale * 0.8));
      window.HLSF.view.scale = next;
      syncViewToConfig();
      requestRender();
    });
  }

  const globalReset = document.getElementById('hlsf-reset-view');
  if (globalReset) {
    globalReset.addEventListener('click', () => {
      window.HLSF.view.scale = 1;
      const canvasEl = window.HLSF.canvas;
      if (canvasEl) {
        const width = canvasEl.clientWidth || canvasEl.width;
        const height = canvasEl.clientHeight || canvasEl.height;
        window.HLSF.view.x = width / 2;
        window.HLSF.view.y = height / 2;
      } else {
        window.HLSF.view.x = 0;
        window.HLSF.view.y = 0;
      }
      syncViewToConfig();
      requestRender();
    });
  }

  const globalPortal = document.getElementById('hlsf-zoom-portal');
  if (globalPortal) {
    globalPortal.addEventListener('click', () => {
      const canvasEl = window.HLSF.canvas;
      if (!canvasEl) return;
      const width = canvasEl.clientWidth || canvasEl.width;
      const height = canvasEl.clientHeight || canvasEl.height;
      animateViewport({
        x: width / 2,
        y: height / 2,
        scale: Math.max(1.5, window.HLSF.view.scale * 2),
      }, 350);
    });
  }

  const emergentBtn = document.getElementById('hlsf-toggle-emergent');
  emergentBtn.addEventListener('click', () => {
    const state = window.HLSF.state.emergent;
    state.on = !state.on;
    window.HLSF.config.emergentActive = state.on;
    emergentBtn.textContent = state.on ? 'Stop Emergence' : 'Start Emergence';
    requestRender();
  });

  const edgesBtn = document.getElementById('hlsf-toggle-edges');
  edgesBtn.addEventListener('click', () => {
    window.HLSF.config.showEdges = !window.HLSF.config.showEdges;
    edgesBtn.textContent = window.HLSF.config.showEdges ? 'Edges: On' : 'Edges: Off';
    debouncedLegacyRender();
  });

  const adjacencyBtn = document.getElementById('hlsf-toggle-adjacency');
  if (adjacencyBtn) {
    adjacencyBtn.addEventListener('click', () => {
      toggleAdjacencyExpansion({ root: document.getElementById('hlsf-canvas-container'), source: 'button' }).catch(err => {
        console.warn('Failed to toggle adjacency expansion:', err);
      });
    });
  }

  const labelsBtn = document.getElementById('hlsf-toggle-labels');
  labelsBtn.addEventListener('click', () => {
    window.HLSF.config.showLabels = !window.HLSF.config.showLabels;
    labelsBtn.textContent = window.HLSF.config.showLabels ? 'Labels: On' : 'Labels: Off';
    debouncedLegacyRender();
  });

  const bgBtn = document.getElementById('hlsf-toggle-bg');
  bgBtn.addEventListener('click', () => {
    window.HLSF.config.whiteBg = !window.HLSF.config.whiteBg;
    bgBtn.textContent = window.HLSF.config.whiteBg ? 'BG: Light' : 'BG: Dark';
    debouncedLegacyRender();
  });

  // Mouse interaction
  let isDragging = false;
  let lastX = 0;
  let lastY = 0;

  window.HLSF.canvas.addEventListener('mousedown', (e) => {
    isDragging = true;
    lastX = e.clientX;
    lastY = e.clientY;
  });

  window.HLSF.canvas.addEventListener('mousemove', (e) => {
    if (isDragging) {
      const dx = e.clientX - lastX;
      const dy = e.clientY - lastY;
      window.HLSF.view.x += dx;
      window.HLSF.view.y += dy;
      syncViewToConfig();
      lastX = e.clientX;
      lastY = e.clientY;
      requestRender();
    }
  });

  window.HLSF.canvas.addEventListener('mouseup', () => {
    isDragging = false;
  });

  window.HLSF.canvas.addEventListener('mouseleave', () => {
    isDragging = false;
  });

  window.HLSF.canvas.addEventListener('wheel', (e) => {
    e.preventDefault();
    const factor = e.deltaY < 0 ? 1.1 : 0.9;
    window.HLSF.view.scale = Math.min(12, Math.max(0.25, window.HLSF.view.scale * factor));
    syncViewToConfig();
    requestRender();
  }, { passive: false });

  // Center view
  if (window.HLSF.canvas) {
    const width = window.HLSF.canvas.clientWidth || window.HLSF.canvas.width;
    const height = window.HLSF.canvas.clientHeight || window.HLSF.canvas.height;
    window.HLSF.view.x = width / 2;
    window.HLSF.view.y = height / 2;
  } else {
    window.HLSF.view.x = 0;
    window.HLSF.view.y = 0;
  }
  syncViewToConfig();

  // Build nodes
  window.HLSF.nodes = hlsfNodes;

  // Initial render
  renderLegacyHLSF();

  // Start animation
  animateLegacyHLSF();

  logOK(`HLSF visualization initialized with ${hlsfNodes.length} token matrices`);

  } catch (err) {
    logError(`Failed to initialize HLSF canvas: ${err.message}`);
    console.error('HLSF canvas error:', err);
    throw err;
  }
}

function strokePolygon(ctx, verts) {
  if (!verts || verts.length < 2) return;
  ctx.beginPath();
  ctx.moveTo(verts[0][0], verts[0][1]);
  for (let i = 1; i < verts.length; i++) ctx.lineTo(verts[i][0], verts[i][1]);
  ctx.closePath();
  ctx.stroke();
}

function strokeTriangles(ctx, tris) {
  if (!tris) return;
  for (const t of tris) strokePolygon(ctx, t);
}

function worldToScreen(x, y) {
  const sx = x * (200 * window.HLSF.config.scale) + window.HLSF.config.tx;
  const sy = -y * (200 * window.HLSF.config.scale) + window.HLSF.config.ty;
  return [sx, sy];
}

function renderLegacyHLSF() {
  if (!window.HLSF.canvas || !window.HLSF.ctx) {
    console.warn('Canvas not initialized for renderHLSF');
    return;
  }

  try {
    const ctx = window.HLSF.ctx;
    const width = window.HLSF.canvas.width;
    const height = window.HLSF.canvas.height;
    const theme = window.HLSF.config.whiteBg
      ? { bg: '#ffffff', fg: '#000000', grid: 'rgba(0, 0, 0, 0.05)' }
      : { bg: '#0a0a0a', fg: '#ffffff', grid: 'rgba(0, 255, 136, 0.05)' };
    const nodeScale = clampNodeSize(window.HLSF.config.nodeSize);
    const edgeColorMode = normalizeEdgeColorMode(window.HLSF.config.edgeColorMode);
    const edgeWidth = clampEdgeWidth(window.HLSF.config.edgeWidth);
    const effectiveEdgeWidth = edgeWidth * Math.max(0.6, window.HLSF.config.scale || 1);
    const focusSet = window.HLSF?.state?.documentFocus instanceof Set
      ? window.HLSF.state.documentFocus
      : null;

    ctx.globalCompositeOperation = 'source-over';
    ctx.globalAlpha = 1.0;
    ctx.fillStyle = theme.bg;
    ctx.strokeStyle = theme.fg;
    ctx.lineWidth = 1;

    ctx.fillRect(0, 0, width, height);

    ctx.strokeStyle = theme.grid;
    for (let x = 0; x < width; x += 50) {
      ctx.beginPath();
      ctx.moveTo(x, 0);
      ctx.lineTo(x, height);
      ctx.stroke();
    }
    for (let y = 0; y < height; y += 50) {
      ctx.beginPath();
      ctx.moveTo(0, y);
      ctx.lineTo(width, y);
      ctx.stroke();
    }

    ctx.strokeStyle = theme.fg;
    if (window.HLSF.config.fillFaces === true) {
      /* intentionally unused now */
    }

    for (const node of window.HLSF.nodes) {
      let triangles = Array.isArray(node.triangles) ? node.triangles : [];
      let vertices = Array.isArray(node.vertices) ? node.vertices : [];
      const nodeColor = Array.isArray(node.color) ? node.color : [0, 255, 136];
      const [r, g, b] = nodeColor;
      const tokenKey = typeof node.token === 'string' ? node.token.toLowerCase() : '';
      const inFocus = focusSet && focusSet.has(tokenKey);

      if (window.HLSF.config.emergentActive) {
        const angle = window.HLSF.state?.emergentRot ?? 0;
        triangles = rotateTrianglesAround(triangles, node.center, angle);
        vertices = rotatePointsAround(vertices, node.center, angle);
      }

      const scalePivot = node.center;
      if (Math.abs(nodeScale - 1) > 1e-3) {
        triangles = scaleTrianglesAround(triangles, scalePivot, nodeScale);
        vertices = scalePointsAround(vertices, scalePivot, nodeScale);
      }

      triangles = Array.isArray(triangles) ? triangles : [];
      vertices = Array.isArray(vertices) ? vertices : [];

      const screenTriangles = triangles.map(tri => tri.map(([x, y]) => worldToScreen(x, y)));
      const screenVertices = vertices.map(([x, y]) => worldToScreen(x, y));

      ctx.globalAlpha = baseAlpha();
      ctx.strokeStyle = inFocus ? '#00ffcc' : theme.fg;
      ctx.lineWidth = effectiveEdgeWidth * (inFocus ? 1.6 : 1);
      ctx.save();
      if (window.HLSF.config.showNodeGlow) {
        const glowColor = inFocus ? `rgba(0, 255, 200, 0.65)` : `rgba(${r}, ${g}, ${b}, 0.35)`;
        ctx.shadowColor = glowColor;
        ctx.shadowBlur = (inFocus ? 28 : 16) * Math.max(1, window.HLSF.config.scale || 1);
      }

      strokePolygon(ctx, screenVertices);
      strokeTriangles(ctx, screenTriangles);
      ctx.restore();

      if (window.HLSF.config.showEdges && screenVertices.length > 1) {
        const anchorIndex = typeof node.anchorIndex === 'number' ? node.anchorIndex : 0;
        const anchor = screenVertices[anchorIndex];
        for (let i = 0; i < screenVertices.length; i++) {
          if (i === anchorIndex) continue;
          const [vx, vy] = screenVertices[i];
          const strokeColor = nodeEdgeStrokeColor(node, i, edgeColorMode) || theme.fg;
          const edgeFocus = inFocus && focusSet && focusSet.has((node.verticesLabels?.[i] || '').toLowerCase());
          ctx.strokeStyle = edgeFocus ? '#00ffcc' : strokeColor;
          ctx.lineWidth = effectiveEdgeWidth * (edgeFocus ? 1.5 : 1);
          ctx.beginPath();
          ctx.moveTo(anchor[0], anchor[1]);
          ctx.lineTo(vx, vy);
          ctx.stroke();
        }
        ctx.strokeStyle = theme.fg;
        ctx.lineWidth = effectiveEdgeWidth;
      }

      ctx.globalAlpha = 1.0;

      if (window.HLSF.config.showLabels) {
        const centerForLabel = node.center;
        const [sx, sy] = worldToScreen(centerForLabel[0], centerForLabel[1]);
        ctx.save();
        if (window.HLSF.config.showNodeGlow) {
          const glowColor = inFocus ? 'rgba(0, 255, 200, 0.75)' : `rgba(${r}, ${g}, ${b}, 0.45)`;
          ctx.shadowColor = glowColor;
          ctx.shadowBlur = (inFocus ? 32 : 18) * Math.max(1, window.HLSF.config.scale || 1);
        }
        ctx.globalAlpha = baseAlpha();
        ctx.fillStyle = inFocus ? 'rgba(0, 255, 204, 0.9)' : `rgba(${r}, ${g}, ${b}, 0.9)`;
        ctx.font = `${Math.max(12, 20 * window.HLSF.config.scale)}px Arial`;
        ctx.textAlign = 'center';
        ctx.textBaseline = 'middle';
        ctx.fillText(node.glyph, sx, sy);
        ctx.restore();

        ctx.fillStyle = inFocus
          ? (window.HLSF.config.whiteBg ? 'rgba(0, 128, 128, 0.8)' : 'rgba(0, 255, 204, 0.8)')
          : window.HLSF.config.whiteBg ? 'rgba(0, 0, 0, 0.7)' : 'rgba(255, 255, 255, 0.7)';
        ctx.font = `${Math.max(9, 11 * window.HLSF.config.scale)}px Fira Code, monospace`;
        ctx.fillText(node.token, sx, sy + 25 * window.HLSF.config.scale);
        ctx.globalAlpha = 1.0;
      }
    }

    ctx.globalAlpha = 1.0;
    ctx.fillStyle = window.HLSF.config.whiteBg ? 'rgba(0, 0, 0, 0.8)' : 'rgba(0, 255, 136, 0.8)';
    ctx.font = '12px Fira Code, monospace';
    ctx.textAlign = 'left';
    ctx.fillText(`Nodes: ${window.HLSF.nodes.length} | Zoom: ${window.HLSF.config.scale.toFixed(2)}x`, 10, 20);

  } catch (err) {
    console.error('Error rendering HLSF:', err);
  }
}

const debouncedLegacyRender = debounce(() => {
  if (window.HLSF?.currentGraph) {
    drawComposite(window.HLSF.currentGraph, { glyphOnly: window.HLSF.currentGlyphOnly === true });
  } else {
    renderLegacyHLSF();
  }
}, 16);

function requestRender() {
  debouncedLegacyRender();
}

function setDocumentFocusTokens(tokens) {
  const normalized = normalizeTokenList(tokens);
  window.HLSF = window.HLSF || {};
  window.HLSF.state = window.HLSF.state || {};
  window.HLSF.state.documentFocus = new Set(normalized);
  requestRender();
}

function animateViewport(target, ms = 300) {
  const view = window.HLSF.view;
  const start = performance.now();
  const s0 = { x: view.x, y: view.y, scale: view.scale };
  const duration = Number.isFinite(ms) ? Math.max(16, ms) : 300;
  function step(t) {
    const k = Math.min(1, (t - start) / duration);
    const eased = k * (2 - k);
    view.x = s0.x + eased * ((target?.x ?? s0.x) - s0.x);
    view.y = s0.y + eased * ((target?.y ?? s0.y) - s0.y);
    const targetScale = Number.isFinite(target?.scale) ? Math.max(0.1, target.scale) : s0.scale;
    view.scale = s0.scale + eased * (targetScale - s0.scale);
    syncViewToConfig();
    requestRender();
    if (k < 1) requestAnimationFrame(step);
  }
  requestAnimationFrame(step);
}

let _legacyLast = null;
function animateLegacyHLSF(now) {
  if (!window.HLSF.canvas || !window.HLSF.ctx) {
    console.warn('Canvas not ready for animation');
    return;
  }

  try {
    const timestamp = typeof now === 'number' ? now : performance.now();
    const last = _legacyLast ?? timestamp;
    const dt = (timestamp - last) / 1000;
    _legacyLast = timestamp;
    stepRotation(dt);

    if (window.HLSF.config.emergentActive) {
      renderLegacyHLSF();
    }
  } catch (err) {
    console.error('Error in HLSF animation:', err);
  }

  window.HLSF.animationFrame = requestAnimationFrame(animateLegacyHLSF);
}

function stopLegacyHLSFAnimation() {
  try {
    if (window.HLSF && window.HLSF.animationFrame) {
      cancelAnimationFrame(window.HLSF.animationFrame);
      window.HLSF.animationFrame = null;
    }
    if (window.HLSF && window.HLSF.config) {
      window.HLSF.config.emergentActive = false;
    }
    if (window.HLSF?.state?.emergent) {
      window.HLSF.state.emergent.on = false;
      window.HLSF.state.emergentRot = 0;
    }
    _legacyLast = null;
  } catch (err) {
    console.warn('Error stopping HLSF animation:', err);
  }
}

window.HLSF.rendering = {
  render: renderLegacyHLSF,
  animate: animateLegacyHLSF,
  stop: stopLegacyHLSFAnimation,
};
function computeRelHistogramEntries(db) {
  const hist = new Map();
  for (const rec of db.full_token_data || []) {
    const rels = rec?.relationships || {};
    for (const key of Object.keys(rels)) {
      const glyph = normalizeRelKeyForStats(key);
      if (!glyph) continue;
      const edges = Array.isArray(rels[key]) ? rels[key] : [];
      if (!edges.length) continue;
      hist.set(glyph, (hist.get(glyph) || 0) + edges.length);
    }
  }
  return [...hist.entries()].sort((a, b) => b[1] - a[1]);
}

function computeRelHistogram(db, entries){
  const base = Array.isArray(entries) ? entries : computeRelHistogramEntries(db);
  return base.map(([glyph, count]) => renderRelTypeRow(glyph, count));
}

function edgeSignatureForMerge(edge) {
  if (!edge || typeof edge !== 'object') return '';
  const token = edge.token ?? '';
  const relType = edge.type ?? edge.relationship ?? '';
  const weight = Number.isFinite(edge.weight)
    ? edge.weight
    : Number.isFinite(edge.w)
      ? edge.w
      : Number.isFinite(edge.attention)
        ? edge.attention
        : 0;
  return `${token}::${relType}::${weight}`;
}

function mergeRelationshipLists(existing, incoming) {
  const base = Array.isArray(existing) ? existing : [];
  const next = Array.isArray(incoming) ? incoming : [];
  if (base.length === 0) return next.slice();
  if (next.length === 0) return base.slice();

  const merged = base.slice();
  const seen = new Set(base.map(edgeSignatureForMerge));
  for (const edge of next) {
    const sig = edgeSignatureForMerge(edge);
    if (!seen.has(sig)) {
      seen.add(sig);
      merged.push(edge);
    }
  }
  return merged;
}

function mergeTokenRecords(existing, incoming) {
  if (!existing) return incoming;
  if (!incoming) return existing;

  const merged = Object.assign({}, existing, incoming);
  const baseRels = existing.relationships || {};
  const incomingRels = incoming.relationships || {};
  const relKeys = new Set([...Object.keys(baseRels), ...Object.keys(incomingRels)]);
  const outRels = {};
  for (const key of relKeys) {
    outRels[key] = mergeRelationshipLists(baseRels[key], incomingRels[key]);
  }
  merged.relationships = outRels;
  if (!merged.cached_at) {
    merged.cached_at = existing.cached_at || incoming.cached_at || null;
  }
  return merged;
}

function analyzeDatabaseMetadata() {
  const tokenFrequency = new Map();
  const index = new Map();
  let totalAttentionScore = 0;
  let oldestToken = null;
  let newestToken = null;

  const addRecord = (rec) => {
    const normalized = normalizeRecord(rec);
    if (!normalized) return;
    const existing = index.get(normalized.token);
    const merged = mergeTokenRecords(existing, normalized);
    index.set(normalized.token, merged);
  };

  const db = getDb();
  if (db?.full_token_data?.length) {
    for (const rec of db.full_token_data) addRecord(rec);
  }

  const keys = safeStorageKeys(TOKEN_CACHE_PREFIX);
  for (const key of keys) {
    try {
      const data = safeStorageGet(key);
      if (data && typeof data === 'object') {
        addRecord(data);
      }
    } catch (err) {
      console.error('Failed to parse token:', key, err);
    }
  }

  const tokens = Array.from(index.values());

  const relTypeMaxCache = new Map();
  let maxAdjacencyMatrixCount = 0;
  const maxAdjacencyMatrixTokens = new Set();

  const cachedTokenSet = new Set();
  for (const key of index.keys()) {
    if (key == null) continue;
    cachedTokenSet.add(String(key).toLowerCase());
  }

  const sessionTokenSet = window.Session?.tokens instanceof Set ? window.Session.tokens : new Set();
  let cachedSessionTokens = 0;
  for (const token of sessionTokenSet) {
    if (!token) continue;
    if (cachedTokenSet.has(String(token).toLowerCase())) {
      cachedSessionTokens += 1;
    }
  }
  const sessionTokenCount = sessionTokenSet instanceof Set ? sessionTokenSet.size : 0;
  const sessionCoverage = sessionTokenCount > 0 ? cachedSessionTokens / sessionTokenCount : 0;

  for (const data of tokens) {
    if (!data || typeof data !== 'object') continue;

    if (data.cached_at) {
      const timestamp = new Date(data.cached_at);
      if (!Number.isNaN(timestamp.getTime())) {
        if (!oldestToken || timestamp < new Date(oldestToken.cached_at)) {
          oldestToken = data;
        }
        if (!newestToken || timestamp > new Date(newestToken.cached_at)) {
          newestToken = data;
        }
      }
    }

    const rels = data.relationships || {};
    const adjacencyNeighbors = new Set();
    for (const [relType, edges] of Object.entries(rels)) {
      if (!Array.isArray(edges)) continue;
      const glyph = normalizeRelKeyForStats(relType);
      if (!glyph) continue;

      const uniqueTargets = new Set();

      for (const edge of edges) {
        const rawToken = edge?.token;
        const normalizedToken = typeof rawToken === 'string' ? rawToken.trim() : '';
        if (normalizedToken) {
          const freqKey = normalizedToken.toLowerCase();
          tokenFrequency.set(freqKey, (tokenFrequency.get(freqKey) || 0) + 1);
          adjacencyNeighbors.add(normalizedToken);
          uniqueTargets.add(normalizedToken);
        }
      }

      if (uniqueTargets.size > 0) {
        const entry = relTypeMaxCache.get(glyph);
        if (!entry || uniqueTargets.size > entry.count) {
          const tokensWithPeak = new Set();
          const sourceToken = typeof data.token === 'string' ? data.token.trim() : '';
          if (sourceToken) tokensWithPeak.add(sourceToken);
          relTypeMaxCache.set(glyph, { count: uniqueTargets.size, tokens: tokensWithPeak });
        } else if (uniqueTargets.size === entry.count) {
          const sourceToken = typeof data.token === 'string' ? data.token.trim() : '';
          if (sourceToken) entry.tokens.add(sourceToken);
        }
      }
    }

    if (adjacencyNeighbors.size > 0) {
      if (adjacencyNeighbors.size > maxAdjacencyMatrixCount) {
        maxAdjacencyMatrixCount = adjacencyNeighbors.size;
        maxAdjacencyMatrixTokens.clear();
        const sourceToken = typeof data.token === 'string' ? data.token.trim() : '';
        if (sourceToken) maxAdjacencyMatrixTokens.add(sourceToken);
      } else if (adjacencyNeighbors.size === maxAdjacencyMatrixCount) {
        const sourceToken = typeof data.token === 'string' ? data.token.trim() : '';
        if (sourceToken) maxAdjacencyMatrixTokens.add(sourceToken);
      }
    }

    if (data.attention_score) {
      totalAttentionScore += data.attention_score;
    }
  }

  const limitList = (collection, max = 10) => {
    const out = [];
    if (!collection) return out;
    if (Array.isArray(collection)) {
      for (const value of collection) {
        if (value == null || value === '') continue;
        out.push(value);
        if (out.length >= max) break;
      }
      return out;
    }
    if (typeof collection[Symbol.iterator] === 'function') {
      for (const value of collection) {
        if (value == null || value === '') continue;
        out.push(value);
        if (out.length >= max) break;
      }
    }
    return out;
  };

  let maxRelTypeCount = 0;
  const maxRelTypeEntries = [];
  for (const [glyph, info] of relTypeMaxCache.entries()) {
    if (!info || !Number.isFinite(info.count)) continue;
    if (info.count <= 0) continue;
    if (info.count > maxRelTypeCount) {
      maxRelTypeCount = info.count;
      maxRelTypeEntries.length = 0;
    }
    if (info.count === maxRelTypeCount) {
      maxRelTypeEntries.push({
        type: glyph,
        tokens: limitList(info.tokens, 10),
      });
    }
  }

  const maxAdjacencyMatrixSummary = {
    count: maxAdjacencyMatrixCount,
    tokens: limitList(maxAdjacencyMatrixTokens, 10),
  };

  const relHistogramEntries = computeRelHistogramEntries({ full_token_data: tokens });
  const relHistogramRows = computeRelHistogram(null, relHistogramEntries);
  const dbStats = computeDbStats(index);
  const totalRelationships = dbStats.relationships;
  const topRelationships = relHistogramEntries.slice(0, 10);
  const topRelationshipRows = relHistogramRows.slice(0, 10);

  const topTokens = Array.from(tokenFrequency.entries())
    .sort((a, b) => b[1] - a[1])
    .slice(0, 20);

  const highAttentionTokens = tokens
    .filter(t => t?.attention_score)
    .sort((a, b) => (b.attention_score || 0) - (a.attention_score || 0))
    .slice(0, 10);

  const adjacencyCostPerToken = estimateCostUsd(
    CONFIG.ADJACENCY_TOKEN_ESTIMATES.prompt,
    CONFIG.ADJACENCY_TOKEN_ESTIMATES.completion
  );

  return {
    totalTokens: dbStats.tokens,
    totalRelationships,
    avgAttentionScore: tokens.length > 0 ? (totalAttentionScore / tokens.length).toFixed(3) : 0,
    topRelationships,
    topRelationshipRows,
    relHistogramRows,
    topTokens,
    highAttentionTokens,
    oldestToken,
    newestToken,
    estimatedValue: tokens.length * adjacencyCostPerToken,
    rawData: tokens,
    dbStats,
    sessionTokenCount,
    cachedSessionTokens,
    sessionCoverage,
    maxRelTypeTokens: {
      count: maxRelTypeCount,
      types: maxRelTypeEntries,
    },
    maxAdjacencyMatrixTokens: maxAdjacencyMatrixSummary,
  };
}

function showDatabaseMetadata() {
  const metadata = analyzeDatabaseMetadata();
  const dbStats = Object.assign({
    tokens: metadata.totalTokens,
    relationships: metadata.totalRelationships,
    nodes: 0,
    edges: 0,
    anchors: 0,
    minEdges: { count: 0, tokens: [] },
    maxEdges: { count: 0, tokens: [] },
  }, metadata.dbStats || {});

  const formatEdgeTokens = (edgeInfo) => {
    if (!edgeInfo || !Array.isArray(edgeInfo.tokens) || edgeInfo.tokens.length === 0) {
      return '';
    }
    const maxDisplay = 5;
    const rendered = edgeInfo.tokens.slice(0, maxDisplay)
      .map(token => `<span class="token-highlight">${token}</span>`)
      .join(', ');
    const extraCount = edgeInfo.tokens.length - maxDisplay;
    const extra = extraCount > 0
      ? ` <small style="opacity: 0.65;">(+${extraCount} more)</small>`
      : '';
    return `${rendered}${extra}`;
  };

  const formatEdgeSummary = (edgeInfo) => {
    const count = Number.isFinite(edgeInfo?.count) ? edgeInfo.count : 0;
    const tokensDisplay = formatEdgeTokens(edgeInfo);
    if (tokensDisplay) {
      return `<strong>${count}</strong> (${tokensDisplay})`;
    }
    if ((dbStats.tokens || 0) === 0) {
      return `<strong>${count}</strong> <small style="opacity: 0.65;">(n/a)</small>`;
    }
    return `<strong>${count}</strong>`;
  };

  const minEdgeSummary = formatEdgeSummary(dbStats.minEdges);
  const maxEdgeSummary = formatEdgeSummary(dbStats.maxEdges);

  const sessionTokenCount = metadata.sessionTokenCount || 0;
  const coverageRatioRaw = (typeof metadata.sessionCoverage === 'number' && Number.isFinite(metadata.sessionCoverage))
    ? metadata.sessionCoverage
    : 0;
  const coverageRatio = Math.min(Math.max(coverageRatioRaw, 0), 1);
  const coverageDisplay = sessionTokenCount > 0 ? `${(coverageRatio * 100).toFixed(1)}%` : '0.0%';
  const coverageCountSummary = sessionTokenCount > 0
    ? `Coverage: <strong>${metadata.cachedSessionTokens || 0}</strong> / <strong>${sessionTokenCount}</strong> (${coverageDisplay})`
    : 'Coverage: No session tokens observed yet';

  const formatHighlightList = (tokens, maxDisplay = 5) => {
    if (!Array.isArray(tokens) || tokens.length === 0) return '';
    const rendered = tokens.slice(0, maxDisplay)
      .map(token => `<span class="token-highlight">${token}</span>`)
      .join(', ');
    const extraCount = tokens.length - maxDisplay;
    const extra = extraCount > 0
      ? ` <small style="opacity: 0.65;">(+${extraCount} more)</small>`
      : '';
    return `${rendered}${extra}`;
  };

  const maxRelTypeTokens = metadata.maxRelTypeTokens || { count: 0, types: [] };
  const maxRelTypeSummary = (() => {
    const count = Number.isFinite(maxRelTypeTokens?.count) ? maxRelTypeTokens.count : 0;
    if (count <= 0) {
      return `<strong>0</strong> <small style="opacity: 0.65;">(n/a)</small>`;
    }
    const entries = Array.isArray(maxRelTypeTokens.types) ? maxRelTypeTokens.types : [];
    if (entries.length === 0) {
      return `<strong>${count}</strong>`;
    }
    const [primary, ...rest] = entries;
    const typeLabel = primary?.type ? relDisplay(primary.type) : 'Unknown';
    const tokenDisplay = formatHighlightList(primary?.tokens || []);
    const extraTypes = rest.length;
    const extraTypeNote = extraTypes > 0
      ? ` <small style="opacity: 0.65;">(+${extraTypes} other type${extraTypes === 1 ? '' : 's'})</small>`
      : '';
    const tokenNote = tokenDisplay ? ` — ${tokenDisplay}` : '';
    return `<strong>${count}</strong> via <span class="token-highlight">${typeLabel}</span>${tokenNote}${extraTypeNote}`;
  })();

  const maxAdjacencyMatrixTokens = metadata.maxAdjacencyMatrixTokens || { count: 0, tokens: [] };
  const maxAdjacencySummary = (() => {
    const count = Number.isFinite(maxAdjacencyMatrixTokens?.count) ? maxAdjacencyMatrixTokens.count : 0;
    if (count <= 0) {
      return `<strong>0</strong> <small style="opacity: 0.65;">(n/a)</small>`;
    }
    const tokenDisplay = formatHighlightList(maxAdjacencyMatrixTokens.tokens || []);
    return tokenDisplay
      ? `<strong>${count}</strong> — ${tokenDisplay}`
      : `<strong>${count}</strong>`;
  })();

  let maturityLevel;
  let maturityColor;
  let maturityMessage;
  if (sessionTokenCount === 0) {
    maturityLevel = 'Early';
    maturityColor = 'var(--accent)';
    maturityMessage = 'No session tokens analyzed yet. Run a prompt to begin building cache coverage.';
  } else if (coverageRatio >= 0.95) {
    maturityLevel = 'Mature';
    maturityColor = 'var(--success)';
    maturityMessage = 'Cached knowledge covers 95%+ of observed inputs and outputs. Most queries reuse stored insights.';
  } else if (coverageRatio >= 0.6) {
    maturityLevel = 'Growing';
    maturityColor = 'var(--warning)';
    maturityMessage = 'Coverage is building. Many session tokens are cached but new ones still appear.';
  } else {
    maturityLevel = 'Early';
    maturityColor = 'var(--accent)';
    maturityMessage = 'Cache coverage is limited. Expect frequent new adjacency generation.';
  }

  addLog(`
    <div class="section-divider"></div>
    <div class="section-title">📊 Collective Database Metadata</div>

    <div class="adjacency-insight">
      <strong>🌐 Knowledge Base Status:</strong> <span style="color: ${maturityColor}; font-weight: bold;">${maturityLevel}</span><br>
      <small style="opacity: 0.8;">${maturityMessage}</small><br>
      <small style="opacity: 0.8; display: block; margin-top: 0.25rem;">${coverageCountSummary}</small>
    </div>

    <div class="adjacency-insight">
      <strong>💾 Database Size:</strong><br>
      • Total cached tokens: <strong>${metadata.totalTokens}</strong><br>
      • Total relationships: <strong>${metadata.totalRelationships}</strong><br>
      • Graph nodes (≥1 outgoing): <strong>${dbStats.nodes}</strong><br>
      • Edge types enumerated: <strong>${dbStats.edges}</strong><br>
      • Anchors (in ∩ out): <strong>${dbStats.anchors}</strong><br>
      • Minimum edges per token: ${minEdgeSummary}<br>
      • Maximum edges per token: ${maxEdgeSummary}<br>
      • Max tokens in a relationship type: ${maxRelTypeSummary}<br>
      • Max tokens per adjacency matrix: ${maxAdjacencySummary}<br>
      • Average attention score: <strong>${metadata.avgAttentionScore}</strong><br>
      • Network density: <strong>${(metadata.totalRelationships / Math.max(metadata.totalTokens, 1)).toFixed(2)}</strong> edges/token<br>
      • Estimated saved cost: <strong>${formatCurrency(metadata.estimatedValue || 0)}</strong>
    </div>

    <div class="adjacency-insight">
      <strong>📈 Most Common Relationship Types:</strong><br>
      ${metadata.topRelationshipRows.map(row =>
        `• <span class="token-highlight">${row}</span>`
      ).join('<br>')}
      ${metadata.topRelationshipRows.length === 0 ? '<em>No relationships cached yet</em>' : ''}
    </div>

    <div class="adjacency-insight">
      <strong>🔥 Most Referenced Tokens (Hub Concepts):</strong><br>
      <small style="opacity: 0.8;">These tokens appear most frequently across relationships - they represent core concepts in the knowledge graph.</small><br><br>
      ${metadata.topTokens.slice(0, 10).map(([token, count]) => 
        `• <span class="token-highlight">${token}</span>: ${count} references`
      ).join('<br>')}
      ${metadata.topTokens.length === 0 ? '<em>No hub concepts identified yet</em>' : ''}
    </div>

    <div class="adjacency-insight">
      <strong>⭐ Highest Attention Tokens:</strong><br>
      <small style="opacity: 0.8;">Tokens with the strongest weighted relationships - highly salient concepts.</small><br><br>
      ${metadata.highAttentionTokens.map(t => 
        `• <span class="token-highlight">${t.token}</span>: ${t.attention_score} (${t.total_relationships || 0} edges)`
      ).join('<br>')}
      ${metadata.highAttentionTokens.length === 0 ? '<em>No high-attention tokens yet</em>' : ''}
    </div>

    ${metadata.oldestToken ? `
    <div class="adjacency-insight">
      <strong>📅 Database Timeline:</strong><br>
      • Oldest entry: <strong>${metadata.oldestToken.token}</strong> (${new Date(metadata.oldestToken.cached_at).toLocaleString()})<br>
      • Newest entry: <strong>${metadata.newestToken.token}</strong> (${new Date(metadata.newestToken.cached_at).toLocaleString()})
    </div>
    ` : ''}

    <details>
      <summary>📊 View knowledge graph analytics</summary>
      <pre>${JSON.stringify({
        database_maturity: maturityLevel,
        network_density: (metadata.totalRelationships / Math.max(metadata.totalTokens, 1)).toFixed(2),
        top_5_relationship_types: metadata.topRelationships.slice(0, 5).map(([rel]) => relDisplay(rel)),
        relationship_histogram_named: metadata.relHistogramRows,
        top_5_hub_concepts: metadata.topTokens.slice(0, 5).map(([token]) => token),
        db_graph_metrics: dbStats,
        relationship_type_peaks: {
          max_tokens: metadata.maxRelTypeTokens?.count || 0,
          types: (metadata.maxRelTypeTokens?.types || []).map(entry => ({
            type: entry.type,
            type_display: relDisplay(entry.type),
            tokens: entry.tokens,
          })),
        },
        adjacency_matrix_peaks: {
          max_tokens: metadata.maxAdjacencyMatrixTokens?.count || 0,
          tokens: metadata.maxAdjacencyMatrixTokens?.tokens || [],
        },
        growth_metrics: {
          tokens_per_relationship: (metadata.totalTokens / Math.max(metadata.totalRelationships, 1)).toFixed(3),
          avg_edges_per_token: (metadata.totalRelationships / Math.max(metadata.totalTokens, 1)).toFixed(2)
        },
        session_cache_coverage: {
          observed_tokens: sessionTokenCount,
          cached_tokens: metadata.cachedSessionTokens || 0,
          coverage_ratio: Number(coverageRatio.toFixed(3)),
          coverage_percent: sessionTokenCount > 0 ? Number((coverageRatio * 100).toFixed(1)) : 0
        }
      }, null, 2)}</pre>
    </details>

    <div style="margin-top: 1rem; padding: 0.75rem; background: rgba(0,255,136,0.05); border-radius: 8px; font-size: 0.9rem;">
      💡 <strong>Insight:</strong> This metadata represents the collective intelligence being built. 
      In a server deployment, this would be shared across all users, with each query contributing 
      to a growing knowledge base that makes future queries faster and cheaper. The database also 
      powers the symbolic glyph encryption system for secure inter-system communication.
    </div>
  `);
}

function exportDatabaseMetadata(args = []) {
  const metadata = analyzeDatabaseMetadata();
  const dbStats = Object.assign({
    tokens: metadata.totalTokens,
    relationships: metadata.totalRelationships,
    nodes: 0,
    edges: 0,
    anchors: 0,
    minEdges: { count: 0, tokens: [] },
    maxEdges: { count: 0, tokens: [] },
  }, metadata.dbStats || {});

  const sessionTokenCount = metadata.sessionTokenCount || 0;
  const coverageRatioRaw = (typeof metadata.sessionCoverage === 'number' && Number.isFinite(metadata.sessionCoverage))
    ? metadata.sessionCoverage
    : 0;
  const coverageRatio = Math.min(Math.max(coverageRatioRaw, 0), 1);
  const coveragePercent = sessionTokenCount > 0 ? Number((coverageRatio * 100).toFixed(1)) : 0;
  const maturityLevel = sessionTokenCount === 0
    ? 'early'
    : (coverageRatio >= 0.95 ? 'mature' : coverageRatio >= 0.6 ? 'growing' : 'early');

  const sessionPromptLog = Array.isArray(Session?.prompts) ? Session.prompts : [];
  const promptsForExport = sessionPromptLog
    .map((entry, index) => {
      if (!entry || typeof entry.text !== 'string' || !entry.text.trim()) return null;
      const promptRecord = {
        order: index + 1,
        text: entry.text,
      };
      if (entry.timestamp) {
        promptRecord.timestamp = entry.timestamp;
      }
      if (entry.meta && typeof entry.meta === 'object' && Object.keys(entry.meta).length) {
        promptRecord.meta = entry.meta;
      }
      return promptRecord;
    })
    .filter(Boolean);

  const relationTypeCount = Array.isArray(metadata.relHistogramRows) ? metadata.relHistogramRows.length : null;
  const cliArgs = Array.isArray(args) ? args : [];
  const parseResult = resolveModelParamConfig(window.HLSF?.modelParamConfig || MODEL_PARAM_DEFAULTS, cliArgs, {
    relationTypeCount,
  });
  const layoutSnapshot = window.HLSF?.currentLayoutSnapshot || null;
  const resolvedConfig = Object.assign({}, parseResult.config);
  if (layoutSnapshot && typeof layoutSnapshot === 'object') {
    if (!parseResult.modified?.D && Number.isFinite(layoutSnapshot.dimension) && layoutSnapshot.dimension > 0) {
      resolvedConfig.D = Math.round(layoutSnapshot.dimension);
    }
    if (!parseResult.modified?.levels && Number.isFinite(layoutSnapshot.levelCount) && layoutSnapshot.levelCount >= 0) {
      resolvedConfig.levels = Math.round(layoutSnapshot.levelCount);
    }
    if (
      !parseResult.modified?.last_level_components &&
      Number.isFinite(layoutSnapshot.lastLevelComponents) &&
      layoutSnapshot.lastLevelComponents >= 0
    ) {
      resolvedConfig.last_level_components = Math.round(layoutSnapshot.lastLevelComponents);
    }
  }

  window.HLSF = window.HLSF || {};
  window.HLSF.modelParamConfig = resolvedConfig;

  const modelParams = computeModelParameters(
    {
      graph_nodes: dbStats.nodes,
      anchors: dbStats.anchors,
      edge_types_enumerated: dbStats.edges,
      total_relationships: dbStats.relationships,
      relation_types: relationTypeCount ?? undefined,
    },
    resolvedConfig,
    {
      fallbackRelationTypeCount: relationTypeCount ?? undefined,
      assumptions: parseResult.assumptions,
    }
  );

  if (parseResult.warnings && parseResult.warnings.length) {
    for (const msg of parseResult.warnings) {
      if (msg) logWarning(msg);
    }
  }
  if (parseResult.preset) {
    logStatus(`Model parameter preset: ${parseResult.preset}`);
  }

  const dimensionStats = {
    D: resolvedConfig.D,
    levels: resolvedConfig.levels,
    last_level_components: resolvedConfig.last_level_components,
  };

  const exportData = {
    export_timestamp: new Date().toISOString(),
    readme: {
      description: "HLSF Cognition Engine - Collective Database Metadata Export",
      purpose: "This export contains the complete adjacency token database and analytics. It represents the collective intelligence built through token relationship analysis.",
      usage: "This data can be imported into a server-side database to bootstrap a new deployment or shared for analysis.",
      version: "2.0"
    },
    database_stats: {
      total_tokens: metadata.totalTokens,
      total_relationships: metadata.totalRelationships,
      graph_nodes: dbStats.nodes,
      edge_types_enumerated: dbStats.edges,
      anchors: dbStats.anchors,
      min_edges_per_token: {
        count: Number.isFinite(dbStats.minEdges?.count) ? dbStats.minEdges.count : 0,
        tokens: Array.isArray(dbStats.minEdges?.tokens) ? dbStats.minEdges.tokens : [],
      },
      max_edges_per_token: {
        count: Number.isFinite(dbStats.maxEdges?.count) ? dbStats.maxEdges.count : 0,
        tokens: Array.isArray(dbStats.maxEdges?.tokens) ? dbStats.maxEdges.tokens : [],
      },
      max_tokens_per_relationship_type: {
        count: metadata.maxRelTypeTokens?.count || 0,
        types: (metadata.maxRelTypeTokens?.types || []).map(entry => ({
          type: entry.type,
          type_display: relDisplay(entry.type),
          tokens: entry.tokens,
        })),
      },
      max_tokens_per_adjacency_matrix: {
        count: metadata.maxAdjacencyMatrixTokens?.count || 0,
        tokens: metadata.maxAdjacencyMatrixTokens?.tokens || [],
      },
      avg_attention_score: metadata.avgAttentionScore,
      estimated_value_usd: metadata.estimatedValue.toFixed(2),
      maturity_level: maturityLevel,
      session_token_count: sessionTokenCount,
      session_tokens_cached: metadata.cachedSessionTokens || 0,
      session_token_coverage_ratio: Number(coverageRatio.toFixed(3)),
      session_token_coverage_percent: coveragePercent,
      D: dimensionStats.D,
      levels: dimensionStats.levels,
      last_level_components: dimensionStats.last_level_components,
    },
    relationship_distribution: Object.fromEntries(metadata.topRelationships),
    relationship_distribution_named: Object.fromEntries(metadata.topRelationships.map(([glyph, count]) => [relDisplay(glyph), count])),
    hub_concepts: Object.fromEntries(metadata.topTokens),
    high_attention_tokens: metadata.highAttentionTokens.map(t => ({
      token: t.token,
      attention_score: t.attention_score,
      total_relationships: t.total_relationships
    })),
    knowledge_graph_metrics: {
      network_density: (metadata.totalRelationships / Math.max(metadata.totalTokens, 1)).toFixed(3),
      avg_edges_per_token: (metadata.totalRelationships / Math.max(metadata.totalTokens, 1)).toFixed(2),
      tokens_per_relationship: (metadata.totalTokens / Math.max(metadata.totalRelationships, 1)).toFixed(3),
      oldest_entry: metadata.oldestToken?.cached_at,
      newest_entry: metadata.newestToken?.cached_at,
      date_range_days: metadata.oldestToken && metadata.newestToken ?
        Math.ceil((new Date(metadata.newestToken.cached_at) - new Date(metadata.oldestToken.cached_at)) / (1000 * 60 * 60 * 24)) : 0
    },
    full_token_data: metadata.rawData,
    user_prompts: promptsForExport
  };

  exportData.model_params = modelParams;
  if (modelParams?.total_parameters != null) {
    logStatus(`Model parameter accounting → ${modelParams.total_parameters.toLocaleString()} parameters`);
  }

  try {
    const recorder = window.HLSF?.remoteDbRecorder;
    if (recorder && typeof recorder.hasData === 'function' && recorder.hasData()) {
      const remoteMetadata = typeof recorder.manifest === 'function'
        ? recorder.manifest()
        : null;
      const remoteChunks = typeof recorder.listChunks === 'function'
        ? recorder.listChunks()
        : [];
      const remoteIndex = typeof recorder.tokenIndex === 'function'
        ? recorder.tokenIndex()
        : [];
      if (remoteMetadata || (remoteChunks && remoteChunks.length)) {
        exportData.remote_db = {
          metadata: remoteMetadata,
          chunks: remoteChunks,
          token_index: remoteIndex,
        };
      }
    }
  } catch (err) {
    console.warn('Remote DB export snapshot failed:', err);
  }

  const serialized = JSON.stringify(exportData, null, 2);
  const blob = new Blob([serialized], { type: 'application/json' });
  const url = URL.createObjectURL(blob);
  const link = document.createElement('a');
  link.href = url;
  link.download = `HLSF_Database_${new Date().toISOString().split('T')[0]}.json`;
  document.body.appendChild(link);
  link.click();
  document.body.removeChild(link);
  URL.revokeObjectURL(url);

  const approxSizeKb = (blob.size / 1024).toFixed(1);
  const totalParamDisplay = modelParams?.total_parameters != null
    ? modelParams.total_parameters.toLocaleString()
    : '0';
  logOK(`Database metadata exported: ${metadata.totalTokens} tokens, ${metadata.totalRelationships} relationships, ${approxSizeKb}KB, model parameters ${totalParamDisplay}`);
}

async function importHLSFDBFromFile(file) {
  const txt = await file.text();
  const count = loadDbObject(txt);
  const db = getDb();
  if (!db) return;
  const seen = [];
  for (const rec of db.full_token_data || []) {
    safeStorageSet(TOKEN_CACHE_PREFIX + rec.token, JSON.stringify(rec));
    seen.push(rec.token);
  }
  safeStorageSet(DB_INDEX_KEY, JSON.stringify(seen));
  window.HLSF_GRAPH = null;
  updateStats();
  addLog(`📊 Import: ${seen.length} tokens (${count} normalized).`);
  updateHeaderCounts();
}

function importDatabaseData(data, source = 'file') {
  try {
    const normalizedCount = loadDbObject(data);
    const db = getDb();
    if (!db) throw new Error('Failed to hydrate database');

    const totalTokens = Array.isArray(db.full_token_data)
      ? db.full_token_data.length
      : normalizedCount;

    const tokenData = data.full_token_data;
    let imported = 0;
    let skipped = 0;
    let updated = 0;
    const seen = new Set();

    for (const token of tokenData) {
      if (!token?.token) continue;

      const key = getCacheKey(token.token);
      const existing = safeStorageGet(key);
      seen.add(token.token);

      if (existing) {
        const existingData = typeof existing === 'string' ? JSON.parse(existing) : existing;
        const importedDate = new Date(token.cached_at || 0);
        const existingDate = new Date(existingData?.cached_at || 0);

        if (importedDate > existingDate) {
          safeStorageSet(key, JSON.stringify(token));
          updated++;
        } else {
          skipped++;
        }
      } else {
        safeStorageSet(key, JSON.stringify(token));
        imported++;
      }
    }

    if (!totalTokens) {
      safeStorageSet(DB_INDEX_KEY, JSON.stringify(Array.from(seen)));
    }
    updateStats();
    announceDatabaseReady('import-db');

    const summary = [];
    if (imported > 0) summary.push(`${imported} new tokens imported`);
    if (updated > 0) summary.push(`${updated} tokens updated`);
    if (skipped > 0) summary.push(`${skipped} existing tokens kept`);
    if (!summary.length) summary.push('no cache changes');

    logOK(`Database imported from ${source}: ${summary.join(', ')}, normalized ${normalizedCount} tokens`);

    if (data?.database_stats) {
      addLog(`<div class="adjacency-insight">
        📊 <strong>Import Summary:</strong><br>
        • Source maturity: ${data.database_stats.maturity_level}<br>
        • Total tokens in source: ${data.database_stats.total_tokens}<br>
        • Total relationships: ${data.database_stats.total_relationships}<br>
        • Estimated value: ${data.database_stats.estimated_value_usd}
      </div>`);
    }

    return { imported, skipped, updated, seen: Array.from(seen), normalizedCount };
  } catch (err) {
    logError(`Import failed: ${err.message || err}`);
    return null;
  }
}

// ============================================
// COMMANDS
// ============================================
const COMMANDS = window.COMMANDS = window.COMMANDS || Object.create(null);

function registerCommand(name, handler) {
  if (!name || typeof handler !== 'function') return;
  const key = name.startsWith('/') ? name.toLowerCase() : `/${name.toLowerCase()}`;
  COMMANDS[key] = handler;
}

async function fetchBootstrapText(href) {
  try {
    const res = await fetch(href, { cache: 'no-store' });
    if (!res.ok) throw new Error(`HTTP ${res.status}`);
    return await res.text();
  } catch (err) {
    const isLocal = location.protocol === 'file:';
    const isNetworkErr = err && err.name === 'TypeError';
    if (!isLocal && !isNetworkErr) throw err;

    return await new Promise((resolve, reject) => {
      try {
        const xhr = new XMLHttpRequest();
        xhr.open('GET', href, true);
        xhr.overrideMimeType('application/json');
        xhr.onreadystatechange = () => {
          if (xhr.readyState !== 4) return;
          if (xhr.status === 0 || (xhr.status >= 200 && xhr.status < 300)) {
            resolve(xhr.responseText);
          } else {
            reject(new Error(`XHR ${xhr.status}`));
          }
        };
        xhr.onerror = () => reject(new Error('XHR network error'));
        xhr.send();
      } catch (xhrErr) {
        reject(xhrErr);
      }
    });
  }
}

async function tryBootstrapDb() {
  if (window.HLSF?.remoteDb?.isReady?.()) return true;
  if (getDb()) return true;

  let href = null;
  try {
    const url = new URL(location.href);
    href = url.searchParams.get('db') || window.HLSF.config.bootstrapDbUrl;
  } catch (err) {
    console.warn('Failed to parse bootstrap URL:', err);
  }

  if (!href) return false;

  try {
    const meta = await window.HLSF.remoteDb.configure(href);
    window.HLSF.config.bootstrapDbUrl = href;
    const tokenCount = Number.isFinite(meta?.total_tokens) ? meta.total_tokens : null;
    const chunkCount = Array.isArray(meta?.chunks) ? meta.chunks.length : null;
    const parts = [];
    if (tokenCount != null) parts.push(`${tokenCount} tokens`);
    if (chunkCount != null) parts.push(`${chunkCount} chunks`);
    if (parts.length) logOK(`Remote DB ready: ${parts.join(', ')}`);
    return true;
  } catch (e) {
    const reason = e?.message || String(e) || 'Unknown error';
    logStatus(`Bootstrap DB fetch failed: ${reason}`);
    return false;
  }
}

function dbIndex() {
  const db = getDb();
  const idx = new Map();
  (db?.full_token_data || []).forEach(record => {
    if (record?.token) idx.set(record.token, record);
  });
  const remote = window.HLSF?.remoteDb;
  if (remote && typeof remote.isReady === 'function' && remote.isReady() && typeof remote.listTokens === 'function') {
    for (const token of remote.listTokens()) {
      if (!token || idx.has(token)) continue;
      idx.set(token, { token, relationships: {} });
    }
  }
  return idx;
}

const DbLexicon = (() => {
  let cache = null;

  function buildLexicon() {
    const db = getDb();
    const idx = dbIndex();
    const tokens = Array.from(idx.keys());
    const buckets = new Map();
    for (const token of tokens) {
      const key = token.charAt(0) || '_';
      if (!buckets.has(key)) buckets.set(key, []);
      const bucket = buckets.get(key);
      if (bucket.length < 800) bucket.push(token);
    }
    return { db, idx, tokens, buckets };
  }

  function ensure() {
    const db = getDb();
    if (!db) {
      return { db: null, idx: new Map(), tokens: [], buckets: new Map() };
    }
    if (!cache || cache.db !== db) {
      cache = buildLexicon();
    }
    return cache;
  }

  function levenshtein(a, b) {
    const la = a.length;
    const lb = b.length;
    if (la === 0) return lb;
    if (lb === 0) return la;
    let previous = new Array(lb + 1);
    let current = new Array(lb + 1);
    for (let j = 0; j <= lb; j++) previous[j] = j;
    for (let i = 1; i <= la; i++) {
      current[0] = i;
      const ai = a.charCodeAt(i - 1);
      for (let j = 1; j <= lb; j++) {
        const cost = ai === b.charCodeAt(j - 1) ? 0 : 1;
        const deletion = previous[j] + 1;
        const insertion = current[j - 1] + 1;
        const substitution = previous[j - 1] + cost;
        current[j] = Math.min(deletion, insertion, substitution);
      }
      const temp = previous;
      previous = current;
      current = temp;
    }
    return previous[lb];
  }

  function matchCase(source, pattern) {
    if (!pattern) return source;
    if (pattern.toUpperCase() === pattern) return source.toUpperCase();
    if (pattern[0] && pattern[0] === pattern[0].toUpperCase()) {
      return source.charAt(0).toUpperCase() + source.slice(1);
    }
    return source;
  }

  function candidateList(token, lexicon) {
    if (!token) return lexicon.tokens.slice(0, 400);
    const key = token.charAt(0);
    const candidates = [];
    if (key && lexicon.buckets.has(key)) {
      candidates.push(...lexicon.buckets.get(key));
    }
    if (candidates.length < 200) {
      const fallback = lexicon.tokens.slice(0, 600);
      for (const cand of fallback) {
        if (!candidates.includes(cand)) candidates.push(cand);
        if (candidates.length >= 600) break;
      }
    }
    return candidates;
  }

  function findClosest(token, lexicon) {
    if (!token) return null;
    const candidates = candidateList(token, lexicon);
    let best = null;
    let bestScore = Infinity;
    const maxChecks = Math.min(candidates.length, 600);
    for (let i = 0; i < maxChecks; i++) {
      const candidate = candidates[i];
      const distance = levenshtein(token, candidate);
      const normalized = distance / Math.max(1, Math.max(candidate.length, token.length));
      if (normalized < bestScore) {
        bestScore = normalized;
        best = candidate;
        if (bestScore === 0) break;
      }
    }
    if (!best || bestScore > 0.6) return null;
    return best;
  }

  function alignTokens(tokens) {
    const lex = ensure();
    if (!Array.isArray(tokens)) return [];
    return tokens.map(token => {
      const lower = (token || '').toLowerCase();
      if (lex.idx.has(lower)) return lower;
      const replacement = findClosest(lower, lex);
      return replacement || lower;
    });
  }

  function rewriteText(text) {
    const lex = ensure();
    if (!text) return '';
    return text.replace(/[\p{L}][\p{L}\p{N}'-]*/gu, (match) => {
      const lower = match.toLowerCase();
      if (lex.idx.has(lower)) return match;
      const replacement = findClosest(lower, lex);
      if (!replacement) return match;
      return matchCase(replacement, match);
    });
  }

  function padToTokenCount(text, target) {
    const lex = ensure();
    const baseTokens = tokenize(text);
    if (baseTokens.length >= target) return text;
    const needed = target - baseTokens.length;
    const lexTokens = lex.tokens.length ? lex.tokens : baseTokens;
    if (!lexTokens.length || needed <= 0) return text;
    const filler = [];
    for (let i = 0; i < needed; i++) {
      filler.push(lexTokens[i % lexTokens.length]);
    }
    const sentences = [];
    for (let i = 0; i < filler.length; i += 25) {
      const slice = filler.slice(i, i + 25);
      if (!slice.length) continue;
      const sentence = slice.join(' ');
      sentences.push(sentence.charAt(0).toUpperCase() + sentence.slice(1) + '.');
    }
    const trimmed = text.trim();
    const fillerText = sentences.join(' ');
    return trimmed ? `${trimmed}\n\n${fillerText}` : fillerText;
  }

  function uniqueTokens(limit = 120) {
    const lex = ensure();
    return lex.tokens.slice(0, limit);
  }

  return {
    ensure,
    alignTokens,
    rewriteText,
    padToTokenCount,
    uniqueTokens,
  };
})();

function tokenWeight(token, idx) {
  const rec = idx.get(token);
  if (!rec) return 0.5;
  const relationships = Object.values(rec.relationships || {});
  const weights = [];
  for (const arr of relationships) {
    if (!Array.isArray(arr)) continue;
    for (const rel of arr) {
      const w = rel?.weight;
      if (typeof w === 'number' && Number.isFinite(w)) weights.push(w);
    }
  }
  if (!weights.length) return 0.5;
  const maxW = Math.max(...weights);
  const meanW = weights.reduce((sum, value) => sum + value, 0) / weights.length;
  return Math.max(0.01, Math.min(1.0, 0.6 * maxW + 0.4 * meanW));
}

function hashGlyphForToken(token) {
  let h = 2166136261 >>> 0; // FNV-1a
  for (let i = 0; i < token.length; i++) {
    h ^= token.charCodeAt(i);
    h = Math.imul(h, 16777619);
  }
  return GLYPH_SET[h % GLYPH_SET.length];
}

function glyphForToken(token) {
  if (!TokenToGlyph.has(token)) {
    // Ensure existing ledger mappings are available before hashing
    if (!TokenToGlyph.size) loadLedger();
  }
  return TokenToGlyph.get(token) || hashGlyphForToken(token);
}

function ledgerAdd(ledger, glyph, token, weight) {
  if (!ledger.glyph_map[glyph]) ledger.glyph_map[glyph] = [];
  const arr = ledger.glyph_map[glyph];
  const numericWeight = Number(weight);
  const now = Date.now();
  const found = arr.find(entry => entry.token === token);
  if (found) {
    found.w = numericWeight;
    found.t = now;
  } else {
    arr.push({ token, w: numericWeight, t: now });
  }
  TokenToGlyph.set(token, glyph);
  if (!GlyphToToken.has(glyph)) GlyphToToken.set(glyph, new Set());
  GlyphToToken.get(glyph).add(token);
  return ledger;
}

function ledgerBestToken(ledger, glyph, weight) {
  const arr = Array.isArray(ledger.glyph_map[glyph]) ? ledger.glyph_map[glyph] : [];
  if (!arr.length) return null;
  let best = arr[0];
  let bestDistance = Math.abs((best?.w ?? 0) - weight);
  for (let i = 1; i < arr.length; i++) {
    const candidate = arr[i];
    const distance = Math.abs((candidate?.w ?? 0) - weight);
    if (distance < bestDistance) {
      bestDistance = distance;
      best = candidate;
    }
  }
  return best?.token || null;
}

function parseGlyphFloatSequence(input) {
  const tokens = [];
  if (!input) return tokens;
  const segments = input.trim().split(/\s+/);
  for (const segment of segments) {
    if (!segment) continue;
    let cursor = 0;
    while (cursor < segment.length) {
      let glyph = null;
      for (const candidate of GLYPH_SET) {
        if (segment.startsWith(candidate, cursor)) {
          if (!glyph || candidate.length > glyph.length) glyph = candidate;
        }
      }
      if (!glyph) break;
      cursor += glyph.length;
      let nextGlyphIndex = segment.length;
      for (const candidate of GLYPH_SET) {
        const idx = segment.indexOf(candidate, cursor);
        if (idx !== -1 && idx < nextGlyphIndex) nextGlyphIndex = idx;
      }
      const numberPortion = segment.slice(cursor, nextGlyphIndex);
      cursor = nextGlyphIndex;
      let weight = parseFloat(numberPortion);
      if (!Number.isFinite(weight)) weight = 0.5;
      tokens.push({ glyph, weightStr: numberPortion, weight });
    }
  }
  return tokens;
}

function encryptTextToGlyphs(plain, options = {}) {
  const { persistUnknown = true } = options || {};
  const idx = dbIndex();
  const ledger = loadLedger();
  const words = (plain || '').trim().split(/\s+/).filter(Boolean);
  const out = [];
  const unknown = [];
  let covered = 0;
  let mutated = false;

  for (const word of words) {
    const glyph = glyphForToken(word);
    const weight = tokenWeight(word, idx);
    if (persistUnknown || idx.has(word)) {
      ledgerAdd(ledger, glyph, word, weight);
      mutated = true;
    }
    out.push(glyph + NUM_FMT(weight));
    if (idx.has(word)) covered++;
    else unknown.push(word);
  }

  if (mutated) saveLedger(ledger);
  const encrypted = out.join(GLYPH_SEP);
  const coverage = words.length ? (100 * covered / words.length).toFixed(1) : '0.0';
  return { encrypted, coverage, unknown };
}

function decryptGlyphsToText(cipher) {
  const ledger = loadLedger();
  const pairs = parseGlyphFloatSequence(cipher || '');
  const out = [];
  const unresolved = [];
  let resolved = 0;

  for (const pair of pairs) {
    const token = ledgerBestToken(ledger, pair.glyph, pair.weight);
    if (token) {
      out.push(token);
      resolved++;
    } else {
      out.push('<?>');
      unresolved.push({ glyph: pair.glyph, weight: pair.weight });
    }
  }

  const coverage = pairs.length ? (100 * resolved / pairs.length).toFixed(1) : '0.0';
  return { decrypted: out.join(' '), coverage, unresolved };
}

function cmdLedger(arg) {
  const ledger = loadLedger();
  const [sub] = (arg || '').trim().split(/\s+/);
  if (sub === 'export') {
    const blob = new Blob([JSON.stringify(ledger, null, 2)], { type: 'application/json' });
    const url = URL.createObjectURL(blob);
    const link = document.createElement('a');
    link.href = url;
    link.download = `glyph_ledger_${Date.now()}.json`;
    link.click();
    URL.revokeObjectURL(url);
    return logFinal('Ledger exported.');
  }
  if (sub === 'import') {
    const input = document.createElement('input');
    input.type = 'file';
    input.accept = '.json,application/json';
    input.onchange = async e => {
      try {
        const file = e.target.files?.[0];
        if (!file) return;
        const text = await file.text();
        const imported = JSON.parse(text);
        hydrateLedgerMaps(imported);
        saveLedger(imported);
        logFinal('Ledger imported.');
      } catch (err) {
        logError(`Ledger import failed: ${err.message}`);
      }
    };
    input.click();
    return;
  }

  const lines = [];
  const map = ledger.glyph_map || {};
  const glyphs = Object.keys(map).sort();
  for (const glyph of glyphs) {
    const arr = Array.isArray(map[glyph]) ? map[glyph] : [];
    if (!arr.length) continue;
    const latest = [...arr].sort((a, b) => (b?.t ?? 0) - (a?.t ?? 0))[0];
    const weightStr = NUM_FMT(latest?.w ?? 0);
    lines.push(`${glyph} ${weightStr} → ${latest?.token || ''}`.trim());
  }
  return logFinal(lines.length ? lines.join('\n') : 'Ledger empty.');
}

function cmdGlyph(argsStr) {
  const idx = dbIndex();
  const tokens = (argsStr || '').trim().split(/\s+/).filter(Boolean);
  if (!tokens.length) {
    logError('Usage: /glyph <token1 token2 ...>');
    return;
  }
  const ledger = loadLedger();
  const outputs = [];
  for (const token of tokens) {
    const glyph = glyphForToken(token);
    const weight = tokenWeight(token, idx);
    ledgerAdd(ledger, glyph, token, weight);
    outputs.push(glyph + NUM_FMT(weight));
  }
  saveLedger(ledger);
  logFinal(outputs.join(GLYPH_SEP));
}

function cmdEncrypt(rest) {
  const text = (rest || '').trim();
  if (!text) {
    logError('Usage: /encrypt <text>');
    return;
  }
  const { encrypted, coverage } = encryptTextToGlyphs(text, { persistUnknown: true });
  logFinal(`🔐 ${encrypted}\nCoverage: ${coverage}%`);
}

function cmdDecrypt(rest) {
  const text = (rest || '').trim();
  if (!text) {
    logError('Usage: /decrypt <glyph+float sequence>');
    return;
  }
  const { decrypted, coverage } = decryptGlyphsToText(text);
  logFinal(`🔓 ${decrypted}\nCoverage: ${coverage}%`);
}


async function cmdImport() {
  const input = document.getElementById('db-file');
  if (!input) {
    logError('File input unavailable');
    return;
  }
  input.value = '';
  input.onchange = async e => {
    try {
      const f = e.target.files?.[0];
      if (!f) return;
      const text = await f.text();
      const n = loadDbObject(text, { skipVisualization: true });
      logFinal(`DB loaded. Tokens: ${n}`);
      await handleCommand('/db');
    } catch (err) {
      logError(String(err.message || err));
    } finally {
      e.target.value = '';
      input.onchange = null;
    }
  };
  input.click();
}

async function cmdRead() {
  if (state.isProcessing) {
    logWarning('Processing already in progress');
    return;
  }
  const input = elements.readFileInput;
  if (!input) {
    logError('Reader input unavailable');
    return;
  }
  const cachedSnapshot = getCachedTokenCount();
  if (Number.isFinite(cachedSnapshot)) {
    const existingBaseline = getDocumentCacheBaseline();
    const snapshotValue = Math.max(0, cachedSnapshot);
    setDocumentCacheBaseline(Math.max(existingBaseline, snapshotValue));
    updateStats();
  }
  input.value = '';
  input.onchange = async (event) => {
    try {
      const file = event.target.files?.[0];
      if (!file) {
        logWarning('No file selected');
        return;
      }
      await processDocumentFile(file);
    } finally {
      event.target.value = '';
      input.onchange = null;
    }
  };
  input.click();
}

async function cmdLoadDb(arg) {
  try {
    const href = (arg || '').trim() || window.HLSF.config.bootstrapDbUrl;
    if (!href) throw new Error('Usage: /loaddb <metadata-url>');
    const meta = await window.HLSF.remoteDb.configure(href);
    window.HLSF.config.bootstrapDbUrl = href;
    const tokenCount = Number.isFinite(meta?.total_tokens) ? meta.total_tokens : null;
    const chunkCount = Array.isArray(meta?.chunks) ? meta.chunks.length : null;
    const parts = [];
    if (tokenCount != null) parts.push(`${tokenCount} tokens`);
    if (chunkCount != null) parts.push(`${chunkCount} chunks`);
    logFinal(`Remote DB ready${parts.length ? `: ${parts.join(', ')}` : ''}.`);
    announceDatabaseReady('force');
  } catch (e) {
    logError(`load failed: ${String(e.message || e)}`);
  }
}

async function cmdHlsf(rawArgs) {
  if (!getDb()) {
    const ok = await tryBootstrapDb();
    if (!ok) {
      logError('No DB loaded. Use /loaddb or /import.');
      return;
    }
  }

  HlsfLoading.show('Preparing HLSF visualization…');

  const originalArgs = (rawArgs || '').trim();
  const { text: sanitizedArgs, flags } = extractHlsfFlags(originalArgs);
  const args = parseHlsfArgs(sanitizedArgs);
  const prevBatchLogging = window.HLSF.config.batchLogging;
  const prevDeferred = window.HLSF.config.deferredRender;
  const runOptions = {
    batchLogging: flags.batchLogging ?? (prevBatchLogging !== false),
    deferredRender: flags.deferredRender ?? (prevDeferred !== false),
  };
  window.HLSF.config.batchLogging = runOptions.batchLogging;
  window.HLSF.config.deferredRender = runOptions.deferredRender;

  if (flags.metricScope) {
    window.HLSF.config.metricScope = normalizeMetricScope(flags.metricScope);
  }
  if (Object.prototype.hasOwnProperty.call(flags, 'relationTypeCap')) {
    window.HLSF.config.relationTypeCap = flags.relationTypeCap === Infinity
      ? Infinity
      : clampRelationTypeCap(flags.relationTypeCap);
  }
  if (Object.prototype.hasOwnProperty.call(flags, 'edgesPerType')) {
    window.HLSF.config.edgesPerType = flags.edgesPerType === Infinity
      ? Infinity
      : clampEdgesPerType(flags.edgesPerType);
  }

  BatchLog.clear();

  const canvas = ensureHLSFCanvas();
  if (!canvas) {
    window.HLSF.config.batchLogging = prevBatchLogging;
    window.HLSF.config.deferredRender = prevDeferred;
    logError('Unable to initialize canvas for HLSF rendering.');
    HlsfLoading.hide(0);
    return;
  }

  if (runOptions.deferredRender) hideVisualizer();
  else showVisualizer();

  const loggingActive = window.HLSF.config.batchLogging !== false;
  const start = performance.now();

  const stageMessages = {
    index: { label: 'Indexing cached tokens…', detail: 'Hydrating adjacency index.' },
    anchors: { label: 'Selecting anchor tokens…', detail: 'Evaluating entry points for the graph.' },
    graph: { label: 'Assembling semantic graph…', detail: 'Expanding neighborhoods and edges.' },
    cluster: { label: 'Clustering adjacency…', detail: 'Balancing affinity across layers.' },
    layout: { label: 'Computing spatial layout…', detail: 'Solving multi-layer projection.' },
    stage: { label: 'Preparing visualization buffers…', detail: 'Uploading geometry to renderer.' },
    render: { label: 'Rendering HLSF visualization…', detail: 'Finalizing canvas output.' },
  };

  const time = async (name, fn) => {
    const phaseStart = performance.now();
    const phaseMeta = stageMessages[name];
    if (phaseMeta) {
      HlsfLoading.update(phaseMeta.label, phaseMeta.detail);
    }
    if (loggingActive) BatchLog.phase(name, 'start');
    try {
      const result = await fn();
      if (loggingActive) {
        BatchLog.phase(name, 'end', { dt: (performance.now() - phaseStart) | 0 });
      }
      return result;
    } catch (err) {
      if (loggingActive) BatchLog.phase(name, 'error', { err: String(err) });
      throw err;
    }
  };

  try {
    if (loggingActive) {
      BatchLog.phase('hlsf', 'start', {
        args: originalArgs || '',
        resolved: sanitizedArgs || '',
        flags: runOptions,
        scope: window.HLSF.config.metricScope,
      });
    }

    const index = await time('index', async () => loadOrGetIndex());
    const { anchors, idx, glyphOnly } = await time('anchors', async () => anchorsForMode(args, index));
    const effectiveIndex = idx || index;
    const metricScope = window.HLSF.config.metricScope || METRIC_SCOPE.RUN;
    let anchorsToUse = Array.isArray(anchors) ? [...anchors] : [];
    if (metricScope === METRIC_SCOPE.DB) {
      anchorsToUse = effectiveIndex instanceof Map ? Array.from(effectiveIndex.keys()) : anchorsToUse;
    }

    if (!Array.isArray(anchorsToUse) || !anchorsToUse.length) {
      logError('DB is empty. Use /loaddb or /import.');
      return;
    }

    let depth = Number.isFinite(args.depth) ? args.depth : 3;
    if (Number.isFinite(flags.depth)) depth = flags.depth;
    if (metricScope === METRIC_SCOPE.DB) depth = 0;

    let graph = null;
    let runMetrics = { nodes: 0, edges: 0, relationships: 0, anchors: 0 };
    let layoutResult = null;

    if (metricScope === METRIC_SCOPE.RUN) {
      graph = await time('graph', async () => assembleGraphFromAnchorsLogged(anchorsToUse, depth, effectiveIndex));
      await time('cluster', async () => { applyAffinityClusters(graph, effectiveIndex); });
      layoutResult = await time('layout', async () => computeLayout(graph, effectiveIndex, { scope: window.HLSF?.config?.hlsfScope }));
      await time('stage', async () => prepareBuffers(graph, layoutResult, { glyphOnly: glyphOnly === true }));
      await time('render', async () => {
        showVisualizer();
        drawComposite(graph, { glyphOnly: glyphOnly === true });
        animateComposite(graph, glyphOnly === true);
      });
      runMetrics = graph?._metrics || ensureGraphMetrics(graph);
    } else {
      HlsfLoading.update('Computing database metrics…', 'Visualization skipped for DB scope.');
      HlsfLoading.progress(1, 1);
      if (loggingActive) BatchLog.phase('graph', 'skip', { scope: METRIC_SCOPE.DB });
      stopHLSFAnimation();
      hideVisualizer();
      window.HLSF.currentGraph = null;
      window.HLSF.currentGlyphOnly = false;
      runMetrics = computeDbStats(effectiveIndex);
    }

    const dbStats = metricScope === METRIC_SCOPE.RUN
      ? computeDbStats(effectiveIndex)
      : runMetrics;

    window.HLSF.metrics = Object.assign({}, window.HLSF.metrics || {}, { db: dbStats });

    const suffix = originalArgs ? ` ${originalArgs}` : '';
    const layoutInfo = layoutResult?.layout || graph?.dimensionLayout || null;
    const dimVal = layoutInfo ? layoutInfo.dimension || 0 : 0;
    const levelCount = layoutInfo ? layoutInfo.levelCount || 0 : 0;
    const lastComponents = layoutInfo ? layoutInfo.lastLevelComponents || 0 : 0;
    const scopeUsed = (layoutInfo?.scope || window.HLSF?.config?.hlsfScope || 'db').toString().toLowerCase();
    logOK(`/hlsf${suffix} → nodes ${runMetrics.nodes} / ${dbStats.nodes}, edges ${runMetrics.edges} / ${dbStats.edges}, relationships ${runMetrics.relationships} / ${dbStats.relationships}, anchors ${runMetrics.anchors} / ${dbStats.anchors} D=${dimVal}, levels=${levelCount}, last_level_components=${lastComponents}, scope=${scopeUsed}`);
    addLog(`ⓘ run / db • tokens(db) ${dbStats.tokens}`);

    if (runMetrics.relationships < runMetrics.edges) {
      addLog('⚠ run relationships < run edge-types; check dedupe or caps.');
    }
    if (window.HLSF.config.metricScope === METRIC_SCOPE.RUN && runMetrics.nodes > dbStats.tokens) {
      addLog('⚠ run nodes > db tokens; index inconsistency.');
    }

    window.HLSF.lastCommand = {
      rawArgs: originalArgs,
      resolvedArgs: sanitizedArgs,
      args,
      anchors: [...anchorsToUse],
      idx: effectiveIndex,
      glyphOnly: glyphOnly === true,
      depth,
      flags: runOptions,
      metricScope,
    };
    syncHlsfControls(document.getElementById('hlsf-canvas-container'));

    if (loggingActive) {
      BatchLog.phase('hlsf', 'end', {
        total_ms: (performance.now() - start) | 0,
        nodes: runMetrics.nodes,
        edges: runMetrics.edges,
        relationships: runMetrics.relationships,
        anchors: runMetrics.anchors,
        metric_scope: metricScope,
        db_nodes: dbStats.nodes,
        db_edges: dbStats.edges,
        db_relationships: dbStats.relationships,
        db_tokens: dbStats.tokens,
        dimension: dimVal,
        levels: levelCount,
        last_level_components: lastComponents,
        scope: scopeUsed,
      });
    }
  } finally {
    HlsfLoading.hide(400);
    window.HLSF.config.batchLogging = prevBatchLogging;
    window.HLSF.config.deferredRender = prevDeferred;
  }
}

async function runHlsfSafely(args) {
  try {
    await cmdHlsf(args);
  } catch (err) {
    if (window.HLSF?.config?.batchLogging !== false) {
      BatchLog.phase('hlsf', 'fatal', { err: String(err) });
    }
    HlsfLoading.hide(0);
    showVisualizer();
    logError(String(err?.message || err));
  }
}

async function rebuildHlsfFromLastCommand(logUpdate = false) {
  const last = window.HLSF?.lastCommand;
  if (!last || !last.idx || !Array.isArray(last.anchors) || !last.anchors.length) return null;
  if (last.metricScope === METRIC_SCOPE.DB) {
    if (logUpdate) {
      const suffix = last.rawArgs ? ` ${last.rawArgs}` : '';
      logStatus(`↻ /hlsf${suffix} (scope=db) → metrics-only run; nothing to rebuild.`);
    }
    return null;
  }
  try {
    const depth = Number.isFinite(last.depth) ? last.depth : 3;
    const graph = await assembleGraphFromAnchorsLogged(last.anchors, depth, last.idx, { silent: true });
    applyAffinityClusters(graph, last.idx);
    const layout = computeLayout(graph, last.idx, { scope: window.HLSF?.config?.hlsfScope });
    prepareBuffers(graph, layout, { glyphOnly: last.glyphOnly === true });
    showVisualizer();
    drawComposite(graph, { glyphOnly: last.glyphOnly === true });
    animateComposite(graph, last.glyphOnly === true);
    syncHlsfControls(document.getElementById('hlsf-canvas-container'));
    if (logUpdate) {
      const suffix = last.rawArgs ? ` ${last.rawArgs}` : '';
      const m = graph?._metrics || ensureGraphMetrics(graph);
      logStatus(`↻ /hlsf${suffix} → nodes ${m.nodes}, edges ${m.edges}, relationships ${m.relationships}, anchors ${m.anchors}`);
    }
    return graph;
  } catch (err) {
    console.warn('Failed to rebuild HLSF command:', err);
    return null;
  }
}

function cmdScheme(arg) {
  const mode = (arg || '').toLowerCase();
  window.HLSF.config.whiteBg = mode === 'white';
  if (window.HLSF.currentGraph) {
    animateHLSF(window.HLSF.currentGraph, window.HLSF.currentGlyphOnly === true);
  }
  logStatus(`Scheme: ${window.HLSF.config.whiteBg ? 'Black lines on white' : 'White lines on black'}`);
}

function cmdSpin(arg) {
  const value = (arg || '').toLowerCase();
  const enable = value ? /^(on|true|1)$/i.test(value) : true;
  window.HLSF.state = window.HLSF.state || {};
  if (!window.HLSF.state.emergent || typeof window.HLSF.state.emergent !== 'object') {
    window.HLSF.state.emergent = { on: enable, speed: window.HLSF.config.rotationOmega || 0 };
  } else {
    window.HLSF.state.emergent.on = enable;
  }
  window.HLSF.config.emergentActive = enable;
  if (window.HLSF.currentGraph && !_anim) {
    animateHLSF(window.HLSF.currentGraph, window.HLSF.currentGlyphOnly === true);
  }
  logStatus(`Emergent rotation: ${enable ? 'on' : 'off'}`);
}

function cmdOmega(arg) {
  const w = parseFloat(arg);
  if (!Number.isFinite(w)) {
    logError('Usage: /omega <rad/s>');
    return;
  }
  const clamped = Math.max(-5, Math.min(5, w));
  window.HLSF.config.rotationOmega = clamped;
  window.HLSF.state = window.HLSF.state || {};
  if (!window.HLSF.state.emergent || typeof window.HLSF.state.emergent !== 'object') {
    window.HLSF.state.emergent = { on: true, speed: clamped };
  } else {
    window.HLSF.state.emergent.speed = clamped;
  }
  const slider = document.getElementById('hlsf-rotation-speed');
  const speedVal = document.getElementById('hlsf-speed-val');
  if (slider) slider.value = clamped.toFixed(2);
  if (speedVal) speedVal.textContent = clamped.toFixed(2);
  if (window.HLSF.state.emergent.on) {
    requestRender();
  } else {
    debouncedLegacyRender();
  }
  logFinal(`Emergent rotation ω = ${clamped.toFixed(2)} rad/s`);
}

function cmdAlpha(arg) {
  const parsed = parseFloat(arg);
  if (!Number.isFinite(parsed)) {
    logError('Usage: /alpha <0.00..0.99>');
    return;
  }
  const a = clampAlpha(parsed);
  if (!Number.isFinite(a)) {
    logError('Usage: /alpha <0.00..0.99>');
    return;
  }
  window.HLSF.config.alpha = a;
  const slider = document.getElementById('hlsf-alpha');
  const alphaVal = document.getElementById('hlsf-alpha-val');
  if (slider) slider.value = a.toFixed(2);
  if (alphaVal) alphaVal.textContent = a.toFixed(2);
  debouncedLegacyRender();
  logFinal(`Alpha = ${a.toFixed(2)}`);
}

function collectActiveClusterInsights() {
  const graph = window.HLSF?.currentGraph;
  const idx = window.HLSF?.lastCommand?.idx;
  if (graph && graph.nodes instanceof Map && graph.nodes.size) {
    if (idx) applyAffinityClusters(graph, idx);
    const bucket = new Map();
    for (const [token, node] of graph.nodes) {
      if (!token || !node) continue;
      const clusterId = Number.isFinite(node.cluster) ? node.cluster : -1;
      if (!bucket.has(clusterId)) {
        bucket.set(clusterId, {
          id: clusterId,
          nodes: [],
          attentionSum: 0,
          layers: new Set(),
        });
      }
      const entry = bucket.get(clusterId);
      const layerVal = Number.isFinite(node.layer) ? node.layer : null;
      if (Number.isFinite(layerVal)) entry.layers.add(layerVal);
      const candidates = [node.attention, node.f, node.degree];
      let attention = 0;
      for (const candidate of candidates) {
        const numeric = Number(candidate);
        if (Number.isFinite(numeric)) { attention = numeric; break; }
      }
      entry.nodes.push({ token: String(token), attention });
      if (Number.isFinite(attention)) entry.attentionSum += attention;
    }

    const summaries = [...bucket.values()]
      .map(entry => {
        entry.nodes.sort((a, b) => {
          const attA = Number.isFinite(a.attention) ? a.attention : -Infinity;
          const attB = Number.isFinite(b.attention) ? b.attention : -Infinity;
          if (attB !== attA) return attB - attA;
          return a.token.localeCompare(b.token);
        });
        const avgAttention = entry.nodes.length
          ? entry.attentionSum / entry.nodes.length
          : 0;
        return {
          id: entry.id,
          size: entry.nodes.length,
          avgAttention: Number.isFinite(avgAttention) ? avgAttention : 0,
          topTokens: entry.nodes.slice(0, 3).map(n => n.token),
          layerSpan: entry.layers.size || 0,
        };
      })
      .filter(entry => entry.size > 0)
      .sort((a, b) => {
        if (b.size !== a.size) return b.size - a.size;
        return b.avgAttention - a.avgAttention;
      });

    return {
      summaries,
      totalNodes: graph.nodes.size || 0,
      clusterCount: summaries.length,
      anchorCount: Array.isArray(graph.anchors) ? graph.anchors.length : 0,
    };
  }

  const fallback = buildHLSF();
  if (fallback && Array.isArray(fallback.nodes) && fallback.nodes.length) {
    const fallbackTop = fallback.nodes
      .filter(n => n && typeof n.id === 'string')
      .sort((a, b) => (Number(b.attention) || 0) - (Number(a.attention) || 0))
      .slice(0, 5)
      .map(n => n.id);

    return {
      summaries: [],
      totalNodes: fallback.nodes.length,
      clusterCount: 0,
      anchorCount: 0,
      fallbackTop,
    };
  }

  return null;
}

function gatherSelfTokenPool(clusterInfo, dbStats, limit = 18) {
  const tokenSet = new Set();
  const safePush = (token) => {
    if (typeof token === 'string' && token.trim()) {
      tokenSet.add(token.trim());
    }
  };

  if (clusterInfo?.summaries?.length) {
    for (const summary of clusterInfo.summaries) {
      if (!summary?.topTokens) continue;
      for (const token of summary.topTokens) {
        safePush(token);
        if (tokenSet.size >= limit) break;
      }
      if (tokenSet.size >= limit) break;
    }
  }

  if (Array.isArray(clusterInfo?.fallbackTop)) {
    for (const token of clusterInfo.fallbackTop) {
      safePush(token);
      if (tokenSet.size >= limit) break;
    }
  }

  const maxEdgeTokens = dbStats?.max_edges_per_token?.tokens;
  if (Array.isArray(maxEdgeTokens)) {
    for (const token of maxEdgeTokens) {
      safePush(token);
      if (tokenSet.size >= limit) break;
    }
  }

  const minEdgeTokens = dbStats?.min_edges_per_token?.tokens;
  if (Array.isArray(minEdgeTokens)) {
    for (const token of minEdgeTokens) {
      safePush(token);
      if (tokenSet.size >= limit) break;
    }
  }

  if (tokenSet.size < limit) {
    const weighted = [];
    let processed = 0;
    for (const rec of iterTokenRecords()) {
      if (!rec?.token) continue;
      const weights = signature(rec);
      let score = 0;
      if (weights instanceof Map) {
        for (const value of weights.values()) {
          score += Number.isFinite(value) ? value : 0;
        }
      }
      if (!score && rec.relationships) {
        for (const arr of Object.values(rec.relationships)) {
          if (Array.isArray(arr)) score += arr.length;
        }
      }
      weighted.push({ token: rec.token, score });
      processed += 1;
      if (processed >= 400) break;
    }
    weighted.sort((a, b) => (Number(b.score) || 0) - (Number(a.score) || 0));
    for (const item of weighted) {
      safePush(item?.token);
      if (tokenSet.size >= limit) break;
    }
  }

  return [...tokenSet].slice(0, limit);
}

function craftSelfThoughtStream(options) {
  const {
    moodName,
    threshold,
    iterations,
    mentalState,
    mechanics,
    tokenPool,
    dbStats,
    clusterInfo,
  } = options || {};

  const fragments = [];
  const moodLabel = typeof moodName === 'string' ? moodName : 'Adaptive clustering';
  const moodLower = moodLabel.toLowerCase();
  const baseOpening = `I slip into ${moodLower} currents tuned to ${threshold.toFixed(2)} after ${iterations} iteration${iterations === 1 ? '' : 's'}.`;
  fragments.push(baseOpening);

  if (mentalState?.desc) {
    fragments.push(mentalState.desc.trim());
  }

  if (mechanics) {
    const mechanicsText = mechanics.trim().replace(/\.$/, '');
    if (mechanicsText) {
      const normalized = mechanicsText.charAt(0).toLowerCase() + mechanicsText.slice(1);
      fragments.push(`Mechanics hum as ${normalized}.`);
    }
  }

  if (Array.isArray(tokenPool) && tokenPool.length) {
    const mainChain = tokenPool.slice(0, Math.min(6, tokenPool.length)).join(' ⟶ ');
    fragments.push(`I trace ${mainChain}, letting adjacency threads breathe.`);

    if (tokenPool.length > 6) {
      const whispers = tokenPool.slice(6, Math.min(12, tokenPool.length)).join(', ');
      fragments.push(`${whispers} whisper at the periphery.`);
    }
    if (tokenPool.length > 12) {
      const echoes = tokenPool.slice(12, tokenPool.length).join(', ');
      fragments.push(`Echoes of ${echoes} drift behind me.`);
    }
  } else {
    fragments.push('The database rests quiet, waiting for tokens to surface.');
  }

  if (Number.isFinite(dbStats?.anchors) && dbStats.anchors > 0) {
    fragments.push(`${dbStats.anchors} anchors pulse softly to keep coherence.`);
  }

  if (clusterInfo?.clusterCount > 0) {
    fragments.push(`${clusterInfo.clusterCount} clusters glow in the current frame.`);
  }

  return fragments.join(' ').replace(/\s+/g, ' ').trim();
}

function joinWithAnd(items) {
  if (!Array.isArray(items)) return '';
  const filtered = items.filter(Boolean);
  if (!filtered.length) return '';
  if (filtered.length === 1) return filtered[0];
  if (filtered.length === 2) return `${filtered[0]} and ${filtered[1]}`;
  return `${filtered.slice(0, -1).join(', ')}, and ${filtered[filtered.length - 1]}`;
}

function craftMentalStateStream(options = {}) {
  const {
    mentalState = {},
    threshold = 0.35,
    iterations = 8,
    focusTokens = [],
    tokenHighlights = [],
    relationTypes = [],
    topConnections = [],
    clusterInfo = {},
    adjacencyExcerpt = '',
    dbSummary = 'unavailable',
    computedSummary = 'unavailable',
    clusterSummaryText = '',
    tokenHighlightSummary = '',
    relationTypeSummary = '',
    requestedTokens = [],
  } = options;

  const moodName = mentalState.name || 'Undefined mental state';
  const paragraphs = [];
  const introSegments = [];
  introSegments.push(`I settle into the ${moodName} state calibrated at threshold ${threshold.toFixed(2)} after ${iterations} iteration${iterations === 1 ? '' : 's'}.`);
  if (mentalState.desc) {
    introSegments.push(mentalState.desc.trim());
  }
  if (mentalState.mechanics) {
    const mechanicsText = mentalState.mechanics.trim().replace(/\.$/, '');
    if (mechanicsText) {
      const normalized = mechanicsText.charAt(0).toLowerCase() + mechanicsText.slice(1);
      introSegments.push(`Mechanics circulate as ${normalized}.`);
    }
  }
  paragraphs.push(introSegments.join(' '));

  const focusList = Array.isArray(focusTokens) ? focusTokens.filter(Boolean) : [];
  const requestedList = Array.isArray(requestedTokens) ? requestedTokens.filter(Boolean) : [];
  if (focusList.length) {
    const primary = focusList.slice(0, 6);
    const tail = focusList.slice(6, 12);
    const focusParts = [`Focus threads follow ${joinWithAnd(primary)}.`];
    if (tail.length) {
      focusParts.push(`Peripheral signals include ${joinWithAnd(tail)}.`);
    }
    if (requestedList.length) {
      focusParts.push(`Requested attention centers on ${joinWithAnd(requestedList.slice(0, 6))}.`);
    }
    paragraphs.push(focusParts.join(' '));
  } else if (requestedList.length) {
    paragraphs.push(`I orient toward the requested tokens ${joinWithAnd(requestedList.slice(0, 8))} while the global matrix guides the rest.`);
  } else {
    paragraphs.push('Focus threads remain undefined, so I lean on global adjacency pressure to frame the walkthrough.');
  }

  const highlightTokens = Array.isArray(tokenHighlights)
    ? tokenHighlights.map(entry => entry?.token).filter(Boolean)
    : [];
  if (highlightTokens.length) {
    const highlightParts = [`Highest weighted highlights gravitate toward ${joinWithAnd(highlightTokens.slice(0, 6))}.`];
    const neighborPreview = tokenHighlights.find(entry => Array.isArray(entry?.neighbors) && entry.neighbors.length);
    if (neighborPreview) {
      highlightParts.push(`They cohere with neighbors like ${joinWithAnd(neighborPreview.neighbors.slice(0, 4))}.`);
    }
    paragraphs.push(highlightParts.join(' '));
  } else if (tokenHighlightSummary) {
    paragraphs.push(`Global highlight summary reports: ${tokenHighlightSummary.replace(/\n+/g, '; ')}.`);
  }

  if (Array.isArray(topConnections) && topConnections.length) {
    const connectionSamples = topConnections.slice(0, 4).map(conn => {
      const label = relDisplay(conn?.type);
      const weight = Number.isFinite(conn?.weight) ? conn.weight.toFixed(3) : '—';
      return `${conn?.source} ↔ ${conn?.target} (${label}, ${weight})`;
    }).filter(Boolean);
    if (connectionSamples.length) {
      paragraphs.push(`Strongest edges pulse through ${joinWithAnd(connectionSamples)}.`);
    }
  }

  if (Array.isArray(relationTypes) && relationTypes.length) {
    const relationSamples = relationTypes.slice(0, 3).map(rel => {
      const label = relDisplay(rel?.type);
      const count = Number.isFinite(rel?.count) ? rel.count : 0;
      const weight = Number.isFinite(rel?.weight) ? rel.weight.toFixed(3) : '0.000';
      return `${label} (${count} edges, Σ=${weight})`;
    }).filter(Boolean);
    if (relationSamples.length) {
      paragraphs.push(`Relationship distribution leans on ${joinWithAnd(relationSamples)}.`);
    }
  } else if (relationTypeSummary) {
    paragraphs.push(`Relationship summary indicates: ${relationTypeSummary.replace(/\n+/g, '; ')}.`);
  }

  const clusterLines = [];
  if (Number.isFinite(clusterInfo?.clusterCount)) {
    clusterLines.push(`${clusterInfo.clusterCount} clusters stay active`);
  }
  if (Number.isFinite(clusterInfo?.anchorCount)) {
    clusterLines.push(`${clusterInfo.anchorCount} anchors stabilize attention`);
  }
  if (Number.isFinite(clusterInfo?.totalNodes)) {
    clusterLines.push(`${clusterInfo.totalNodes} nodes participate in the current frame`);
  }
  if (clusterLines.length) {
    paragraphs.push(`${clusterLines.join(', ')}, reinforcing the mood.`);
  }

  if (clusterSummaryText) {
    const summaryLines = clusterSummaryText.split('\n').map(line => line.trim()).filter(Boolean).slice(0, 3);
    if (summaryLines.length) {
      paragraphs.push(`Cluster synopsis notes ${summaryLines.join('; ')}.`);
    }
  }

  const adjacencyLines = typeof adjacencyExcerpt === 'string'
    ? adjacencyExcerpt.split('\n').map(line => line.trim()).filter(Boolean).slice(0, 3)
    : [];
  if (adjacencyLines.length) {
    paragraphs.push(`Adjacency excerpt surfaces ${adjacencyLines.join('; ')}.`);
  }

  paragraphs.push(`Reported database metrics read ${dbSummary}, while computed scan totals show ${computedSummary}.`);
  paragraphs.push('I weave these signals into a continuous stream, letting weighted edges and clusters reinforce the declared mental state.');

  let streamText = paragraphs.filter(Boolean).join('\n\n');

  const filler = [];
  if (highlightTokens.length > 6) {
    filler.push(`Additional highlights ripple from ${joinWithAnd(highlightTokens.slice(6, 12))}.`);
  }
  if (Array.isArray(tokenHighlights)) {
    const scored = tokenHighlights.slice(0, 5).map(entry => {
      if (!entry?.token) return '';
      const score = Number.isFinite(entry?.score) ? entry.score.toFixed(3) : '0.000';
      return `${entry.token} at ${score}`;
    }).filter(Boolean);
    if (scored.length) {
      filler.push(`Scoreboard whispers ${joinWithAnd(scored)}.`);
    }
  }
  if (relationTypes.length > 3) {
    filler.push(`Secondary relationship currents mention ${joinWithAnd(relationTypes.slice(3, 6).map(rel => relDisplay(rel?.type)).filter(Boolean))}.`);
  }
  if (adjacencyLines.length >= 3 && typeof adjacencyExcerpt === 'string') {
    const extraAdj = adjacencyExcerpt.split('\n').map(line => line.trim()).filter(Boolean).slice(3, 6);
    if (extraAdj.length) {
      filler.push(`Extended adjacency trace notes ${extraAdj.join('; ')}.`);
    }
  }
  if (!filler.length && tokenHighlightSummary) {
    filler.push(`Full highlight ledger: ${tokenHighlightSummary.replace(/\n+/g, '; ')}.`);
  }
  if (!filler.length && relationTypeSummary) {
    filler.push(`Full relationship ledger: ${relationTypeSummary.replace(/\n+/g, '; ')}.`);
  }

  let fillerIdx = 0;
  while (countWords(streamText) < 190 && fillerIdx < filler.length) {
    streamText = `${streamText}\n\n${filler[fillerIdx]}`;
    fillerIdx += 1;
  }

  if (countWords(streamText) < 190) {
    const padding = `I continue to circulate through stored adjacency memory, letting every weighted edge confirm the present mood until the stream feels saturated.`;
    streamText = `${streamText}\n\n${padding}`;
  }

  const limited = limitWords(streamText, 220);
  return limited.text;
}

function craftMentalStateStructure(options = {}) {
  const {
    mentalState = {},
    threshold = 0.35,
    iterations = 8,
    focusTokens = [],
    tokenHighlights = [],
    relationTypes = [],
    topConnections = [],
    clusterInfo = {},
    dbSummary = 'unavailable',
    computedSummary = 'unavailable',
    clusterSummaryText = '',
    relationTypeSummary = '',
    tokenHighlightSummary = '',
    adjacencyExcerpt = '',
    requestedTokens = [],
  } = options;

  const sentences = [];
  const moodName = mentalState.name || 'Undefined mental state';
  sentences.push(`Structural reading of ${moodName}: threshold ${threshold.toFixed(2)}, iterations ${iterations}, reported stats ${dbSummary}, computed stats ${computedSummary}.`);

  const focusList = Array.isArray(focusTokens) ? focusTokens.filter(Boolean) : [];
  const requestedList = Array.isArray(requestedTokens) ? requestedTokens.filter(Boolean) : [];
  if (focusList.length || requestedList.length) {
    const segments = [];
    if (focusList.length) {
      segments.push(`Focus tokens (${focusList.length}) include ${joinWithAnd(focusList.slice(0, 10))}`);
    }
    if (requestedList.length) {
      segments.push(`Requested inputs (${requestedList.length}) cover ${joinWithAnd(requestedList.slice(0, 8))}`);
    }
    sentences.push(`${segments.join('; ')}.`);
  }

  if (Array.isArray(tokenHighlights) && tokenHighlights.length) {
    const highlightDetails = tokenHighlights.slice(0, 4).map(entry => {
      if (!entry?.token) return '';
      const score = Number.isFinite(entry?.score) ? entry.score.toFixed(3) : '0.000';
      return `${entry.token} (${score})`;
    }).filter(Boolean);
    if (highlightDetails.length) {
      sentences.push(`Top weighted highlights: ${joinWithAnd(highlightDetails)}.`);
    }
  } else if (tokenHighlightSummary) {
    sentences.push(`Highlight summary: ${tokenHighlightSummary.replace(/\n+/g, '; ')}.`);
  }

  if (Array.isArray(relationTypes) && relationTypes.length) {
    const relationDetails = relationTypes.slice(0, 4).map(rel => {
      const label = relDisplay(rel?.type);
      const count = Number.isFinite(rel?.count) ? rel.count : 0;
      const weight = Number.isFinite(rel?.weight) ? rel.weight.toFixed(3) : '0.000';
      return `${label} (${count} edges, Σ=${weight})`;
    }).filter(Boolean);
    if (relationDetails.length) {
      sentences.push(`Relation weighting emphasizes ${joinWithAnd(relationDetails)}.`);
    }
  } else if (relationTypeSummary) {
    sentences.push(`Relation summary: ${relationTypeSummary.replace(/\n+/g, '; ')}.`);
  }

  if (Array.isArray(topConnections) && topConnections.length) {
    const connectionDetails = topConnections.slice(0, 3).map(conn => {
      const label = relDisplay(conn?.type);
      const weight = Number.isFinite(conn?.weight) ? conn.weight.toFixed(3) : '0.000';
      return `${conn?.source} ↔ ${conn?.target} (${label}, ${weight})`;
    }).filter(Boolean);
    if (connectionDetails.length) {
      sentences.push(`Peak connections: ${joinWithAnd(connectionDetails)}.`);
    }
  }

  const clusterSegments = [];
  if (Number.isFinite(clusterInfo?.clusterCount)) {
    clusterSegments.push(`Clusters=${clusterInfo.clusterCount}`);
  }
  if (Number.isFinite(clusterInfo?.anchorCount)) {
    clusterSegments.push(`Anchors=${clusterInfo.anchorCount}`);
  }
  if (Number.isFinite(clusterInfo?.totalNodes)) {
    clusterSegments.push(`Nodes=${clusterInfo.totalNodes}`);
  }
  if (clusterSegments.length) {
    sentences.push(`Cluster frame: ${clusterSegments.join(', ')}.`);
  }

  if (clusterSummaryText) {
    const summaryLines = clusterSummaryText.split('\n').map(line => line.trim()).filter(Boolean).slice(0, 2);
    if (summaryLines.length) {
      sentences.push(`Cluster detail: ${summaryLines.join('; ')}.`);
    }
  }

  if (adjacencyExcerpt) {
    const adjacencyLines = adjacencyExcerpt.split('\n').map(line => line.trim()).filter(Boolean).slice(0, 2);
    if (adjacencyLines.length) {
      sentences.push(`Adjacency notes: ${adjacencyLines.join('; ')}.`);
    }
  }

  sentences.push('Structure synthesis prepared for export to the live adjacency graph.');

  let structureText = sentences.join(' ');

  const filler = [];
  if (Array.isArray(tokenHighlights) && tokenHighlights.length > 4) {
    const more = tokenHighlights.slice(4, 8).map(entry => entry?.token).filter(Boolean);
    if (more.length) {
      filler.push(`Additional highlight tokens: ${joinWithAnd(more)}.`);
    }
  }
  if (Array.isArray(relationTypes) && relationTypes.length > 4) {
    const moreRel = relationTypes.slice(4, 7).map(rel => relDisplay(rel?.type)).filter(Boolean);
    if (moreRel.length) {
      filler.push(`Supplementary relation modes: ${joinWithAnd(moreRel)}.`);
    }
  }
  if (!filler.length && tokenHighlightSummary) {
    filler.push(`Full highlight register: ${tokenHighlightSummary.replace(/\n+/g, '; ')}.`);
  }
  if (!filler.length && relationTypeSummary) {
    filler.push(`Full relation register: ${relationTypeSummary.replace(/\n+/g, '; ')}.`);
  }

  let fillerIdx = 0;
  while (countWords(structureText) < 90 && fillerIdx < filler.length) {
    structureText = `${structureText} ${filler[fillerIdx]}`;
    fillerIdx += 1;
  }

  if (countWords(structureText) < 90) {
    structureText = `${structureText} Offline synthesis confirms stability across weighted adjacency memory.`;
  }

  const limited = limitWords(structureText, 130);
  return limited.text;
}

function parseStateTokens(args) {
  if (!Array.isArray(args)) return [];
  const tokens = [];
  for (const segment of args) {
    if (!segment) continue;
    const parts = segment.split(',');
    for (const raw of parts) {
      const cleaned = raw.trim();
      if (cleaned) tokens.push(cleaned);
    }
  }
  return tokens;
}

function selectFocusTokens(primary, secondary, idx, idxLower, limit = 8) {
  const selected = [];
  const missing = [];
  const seen = new Set();

  const pushRecord = (record) => {
    if (!record?.token) return;
    const token = String(record.token);
    const key = token.toLowerCase();
    if (seen.has(key)) return;
    seen.add(key);
    selected.push(token);
  };

  const tryCandidates = (candidates, trackMissing = false) => {
    if (!Array.isArray(candidates)) return;
    for (const candidate of candidates) {
      if (!candidate) continue;
      const normalized = String(candidate).trim();
      if (!normalized) continue;
      const lower = normalized.toLowerCase();
      const record = idx.get(normalized) || idxLower.get(lower) || null;
      if (record) {
        pushRecord(record);
      } else if (trackMissing) {
        missing.push(normalized);
      }
      if (selected.length >= limit) break;
    }
  };

  tryCandidates(primary, true);
  if (selected.length < limit) tryCandidates(secondary, false);
  if (selected.length < limit) {
    for (const record of idx.values()) {
      pushRecord(record);
      if (selected.length >= limit) break;
    }
  }

  return { tokens: selected.slice(0, limit), missing };
}

function buildAdjacencyPromptSummary(tokens, idx, idxLower, options = {}) {
  const opts = options || {};
  const maxRelations = Number.isFinite(opts.maxRelations) ? opts.maxRelations : 4;
  const maxNeighbors = Number.isFinite(opts.maxNeighbors) ? opts.maxNeighbors : 4;
  const lines = [];

  for (const token of tokens) {
    if (!token) continue;
    const normalized = String(token);
    const record = idx.get(normalized) || idxLower.get(normalized.toLowerCase());
    if (!record || !record.relationships) continue;
    lines.push(`Token: ${record.token}`);
    const relations = Object.entries(record.relationships)
      .filter(([, edges]) => Array.isArray(edges) && edges.length)
      .map(([relType, edges]) => ({
        relType,
        edges: edges.slice().sort((a, b) => (Number(b.weight) || 0) - (Number(a.weight) || 0))
      }))
      .sort((a, b) => b.edges.length - a.edges.length)
      .slice(0, maxRelations);

    for (const entry of relations) {
      const neighbors = entry.edges.slice(0, maxNeighbors)
        .map(edge => `${edge.token} (${Number(edge.weight || 0).toFixed(2)})`)
        .join(', ');
      if (neighbors) {
        lines.push(`  ${relDisplay(entry.relType)} -> ${neighbors}`);
      }
    }
  }

  if (!lines.length) lines.push('No adjacency data available.');
  return lines.join('\n');
}

function formatClusterSummaryForPrompt(clusterInfo, options = {}) {
  if (!clusterInfo) return 'No active cluster summary available.';
  const limit = Number.isFinite(options.limit) ? options.limit : 5;
  const lines = [];

  if (Number.isFinite(clusterInfo.totalNodes)) {
    lines.push(`Total nodes: ${clusterInfo.totalNodes}`);
  }
  if (Number.isFinite(clusterInfo.clusterCount)) {
    lines.push(`Cluster count: ${clusterInfo.clusterCount}`);
  }
  if (Number.isFinite(clusterInfo.anchorCount)) {
    lines.push(`Anchors: ${clusterInfo.anchorCount}`);
  }

  if (Array.isArray(clusterInfo.summaries) && clusterInfo.summaries.length) {
    clusterInfo.summaries.slice(0, limit).forEach(summary => {
      const tops = Array.isArray(summary.topTokens) && summary.topTokens.length
        ? summary.topTokens.slice(0, 4).join(', ')
        : '—';
      const att = Number.isFinite(summary.avgAttention)
        ? summary.avgAttention.toFixed(3)
        : '—';
      lines.push(`Cluster ${summary.id}: size=${summary.size}, avgAttention=${att}, top=${tops}`);
    });
  } else if (Array.isArray(clusterInfo.fallbackTop) && clusterInfo.fallbackTop.length) {
    lines.push(`Fallback top tokens: ${clusterInfo.fallbackTop.slice(0, 8).join(', ')}`);
  }

  return lines.length ? lines.join('\n') : 'No active cluster summary available.';
}

function collectTopConnections(limit = 10) {
  const pri = RELATIONSHIP_PRIORITIES || {};
  const capped = Math.max(0, Number.isFinite(limit) ? limit : 0);
  if (!capped) return [];

  const aggregated = new Map();
  for (const rec of iterTokenRecords()) {
    const source = rec?.token;
    const rels = rec?.relationships;
    if (!source || !rels) continue;

    for (const rawKey of Object.keys(rels)) {
      const type = normRelKey(rawKey);
      if (!type) continue;
      const priority = (pri[type] ?? pri.get?.(type)) ?? 1;
      const edges = Array.isArray(rels[rawKey]) ? rels[rawKey] : [];
      for (const rel of edges) {
        const target = rel?.token;
        if (!target) continue;
        const baseWeight = Number(rel?.weight);
        const weighted = Number.isFinite(baseWeight) ? baseWeight * priority : priority;
        const ordered = source < target ? [source, target] : [target, source];
        const key = `${ordered[0]}↔${ordered[1]}|${type}`;
        const existing = aggregated.get(key);
        if (!existing || weighted > existing.weight) {
          aggregated.set(key, {
            source: ordered[0],
            target: ordered[1],
            type,
            weight: weighted,
            baseWeight: Number.isFinite(baseWeight) ? baseWeight : null,
          });
        }
      }
    }
  }

  return Array.from(aggregated.values())
    .sort((a, b) => (Number(b.weight) || 0) - (Number(a.weight) || 0))
    .slice(0, capped);
}

function formatTopConnectionsForPrompt(connections) {
  if (!Array.isArray(connections) || !connections.length) {
    return 'No connection data available.';
  }

  return connections.map((conn, idx) => {
    const rank = String(idx + 1).padStart(2, '0');
    const total = Number.isFinite(conn.weight) ? conn.weight.toFixed(3) : '—';
    const raw = Number.isFinite(conn.baseWeight) ? conn.baseWeight.toFixed(3) : '—';
    return `${rank}. ${conn.source} ↔ ${conn.target} [${relDisplay(conn.type)}] weight=${total} (raw=${raw})`;
  }).join('\n');
}

function analyzeGlobalDatabase(options = {}) {
  const tokenLimit = Number.isFinite(options.tokenLimit) ? options.tokenLimit : 16;
  const neighborLimit = Number.isFinite(options.neighborLimit) ? options.neighborLimit : 4;
  const relationLimit = Number.isFinite(options.relationLimit) ? options.relationLimit : 8;

  const highlights = [];
  const relationStats = new Map();
  let totalTokens = 0;
  let totalEdges = 0;
  let totalWeighted = 0;

  for (const rec of iterTokenRecords()) {
    if (!rec?.token) continue;
    totalTokens += 1;

    const neighborWeights = new Map();
    let tokenScore = 0;
    const relationships = rec.relationships && typeof rec.relationships === 'object'
      ? rec.relationships
      : {};

    for (const rawType of Object.keys(relationships)) {
      const edges = Array.isArray(relationships[rawType]) ? relationships[rawType] : [];
      if (!edges.length) continue;

      const normalizedType = normRelKey(rawType) || rawType;
      const priority = getRelationshipPriority(normalizedType);
      let typeWeight = 0;

      for (const rel of edges) {
        const weight = Number(rel?.weight) || 0;
        const weighted = weight * priority;
        tokenScore += weighted;
        typeWeight += weighted;
        totalWeighted += weighted;

        if (rel?.token) {
          const prev = neighborWeights.get(rel.token) || 0;
          neighborWeights.set(rel.token, prev + weighted);
        }
      }

      const stats = relationStats.get(normalizedType) || { count: 0, weight: 0 };
      stats.count += edges.length;
      stats.weight += typeWeight;
      relationStats.set(normalizedType, stats);
      totalEdges += edges.length;
    }

    const neighbors = Array.from(neighborWeights.entries())
      .sort((a, b) => (Number(b[1]) || 0) - (Number(a[1]) || 0))
      .slice(0, neighborLimit)
      .map(([token, score]) => `${token} (${(Number(score) || 0).toFixed(2)})`);

    highlights.push({
      token: rec.token,
      score: tokenScore,
      neighbors,
    });
  }

  highlights.sort((a, b) => (Number(b.score) || 0) - (Number(a.score) || 0));
  const topHighlights = highlights.slice(0, Math.max(0, tokenLimit)).map((entry, idx) => ({
    rank: idx + 1,
    token: entry.token,
    score: entry.score,
    neighbors: entry.neighbors,
  }));

  const relationSummary = Array.from(relationStats.entries())
    .map(([type, stats]) => ({
      type,
      count: stats.count,
      weight: stats.weight,
    }))
    .sort((a, b) => (Number(b.weight) || 0) - (Number(a.weight) || 0))
    .slice(0, Math.max(0, relationLimit));

  return {
    tokenHighlights: topHighlights,
    relationTypes: relationSummary,
    totals: {
      totalTokens,
      totalEdges,
      totalWeighted,
    },
  };
}

function formatTokenHighlightsForPrompt(highlights) {
  if (!Array.isArray(highlights) || !highlights.length) {
    return 'No token highlights available.';
  }

  return highlights.map(entry => {
    const rank = String(entry.rank).padStart(2, '0');
    const score = Number.isFinite(entry.score) ? entry.score.toFixed(3) : '0.000';
    const neighbors = Array.isArray(entry.neighbors) && entry.neighbors.length
      ? ` · neighbors: ${entry.neighbors.join(', ')}`
      : '';
    return `${rank}. ${entry.token} · weighted_attention=${score}${neighbors}`;
  }).join('\n');
}

function formatRelationTypeSummaryForPrompt(entries) {
  if (!Array.isArray(entries) || !entries.length) {
    return 'No relationship data available.';
  }

  return entries.map((entry, idx) => {
    const rank = String(idx + 1).padStart(2, '0');
    const label = relDisplay(entry.type);
    const count = Number.isFinite(entry.count) ? entry.count : 0;
    const weight = Number.isFinite(entry.weight) ? entry.weight.toFixed(3) : '0.000';
    return `${rank}. ${label} · edges=${count} · weighted_sum=${weight}`;
  }).join('\n');
}

function cmd_self() {
  const affinityCfg = window.HLSF?.config?.affinity || {};
  const threshold = Number.isFinite(affinityCfg.threshold) ? affinityCfg.threshold : 0.35;
  const iterations = Number.isFinite(affinityCfg.iterations) ? affinityCfg.iterations : 8;
  const mentalState = describeAffinityMentalState(threshold, iterations) || {};
  const moodName = mentalState.name || 'Adaptive clustering';
  const mechanics = mentalState.mechanics || '';
  const clusterInfo = collectActiveClusterInsights();
  const dbStats = getDb()?.database_stats || {};
  const tokenPool = gatherSelfTokenPool(clusterInfo, dbStats);
  const reflection = craftSelfThoughtStream({
    moodName,
    threshold,
    iterations,
    mentalState,
    mechanics,
    tokenPool,
    dbStats,
    clusterInfo,
  });
  const safeReflection = sanitize(reflection);
  addLog(`<div class="section-divider"></div><div class="section-title">🪞 HLSF Self-Reflection</div><div class="thought-stream"><em>${safeReflection}</em></div>`);
}

async function cmd_import() {
  await cmdImport();
}

async function cmd_loaddb(args) {
  const joined = Array.isArray(args) ? args.join(' ') : args;
  await cmdLoadDb(joined);
}

async function cmd_state(args = []) {
  if (!getDb()) {
    const ok = await tryBootstrapDb();
    if (!ok) {
      logError('No HLSF database loaded. Use /loaddb or /import first.');
      return;
    }
  }

  if (!enterProcessingState()) return;

  const start = performance.now();
  let statusEl = null;

  try {
    const affinityCfg = window.HLSF?.config?.affinity || {};
    const threshold = Number.isFinite(affinityCfg.threshold) ? affinityCfg.threshold : 0.35;
    const iterations = Number.isFinite(affinityCfg.iterations) ? affinityCfg.iterations : 8;
    const mentalState = describeAffinityMentalState(threshold, iterations) || {};
    const clusterInfo = collectActiveClusterInsights();
    const db = getDb();
    const dbStats = db?.database_stats || {};
    const manualTokens = parseStateTokens(args);
    const globalAnalysis = analyzeGlobalDatabase({ tokenLimit: 18, neighborLimit: 4, relationLimit: 8 });

    const index = dbIndex();
    const indexLower = new Map();
    for (const [key, record] of index.entries()) {
      if (!key) continue;
      indexLower.set(String(key).toLowerCase(), record);
    }

    const secondaryCandidates = [];
    if (Array.isArray(globalAnalysis?.tokenHighlights)) {
      for (const entry of globalAnalysis.tokenHighlights) {
        if (entry?.token) secondaryCandidates.push(entry.token);
      }
    }
    const { tokens: focusTokens, missing } = selectFocusTokens(
      manualTokens,
      secondaryCandidates,
      index,
      indexLower,
      20,
    );
    if (missing.length) {
      logWarning(`Tokens not found in database: ${missing.join(', ')}`);
    }

    if (!focusTokens.length) {
      logError('No adjacency data available to summarize.');
      return;
    }

    const adjacencyExcerpt = buildAdjacencyPromptSummary(focusTokens, index, indexLower, {
      maxRelations: 5,
      maxNeighbors: 6,
    });
    const tokenHighlightSummary = formatTokenHighlightsForPrompt(globalAnalysis.tokenHighlights);
    const relationTypeSummary = formatRelationTypeSummaryForPrompt(globalAnalysis.relationTypes);
    const clusterSummary = formatClusterSummaryForPrompt(clusterInfo, { limit: 10 });
    const topConnections = collectTopConnections(20);
    const topConnectionsSummary = formatTopConnectionsForPrompt(topConnections);

    const dbSummaryParts = [];
    if (Number.isFinite(dbStats.total_tokens)) dbSummaryParts.push(`tokens=${dbStats.total_tokens}`);
    if (Number.isFinite(dbStats.total_relationships)) dbSummaryParts.push(`relationships=${dbStats.total_relationships}`);
    if (dbStats.maturity_level) dbSummaryParts.push(`maturity=${dbStats.maturity_level}`);
    if (Number.isFinite(dbStats.estimated_value_usd)) {
      dbSummaryParts.push(`estimated_value_usd=${dbStats.estimated_value_usd}`);
    }
    const dbSummary = dbSummaryParts.length ? dbSummaryParts.join(', ') : 'unavailable';

    const computedTotals = globalAnalysis?.totals || {};
    const computedSummaryParts = [];
    if (Number.isFinite(computedTotals.totalTokens)) computedSummaryParts.push(`scanned_tokens=${computedTotals.totalTokens}`);
    if (Number.isFinite(computedTotals.totalEdges)) computedSummaryParts.push(`connections=${computedTotals.totalEdges}`);
    if (Number.isFinite(computedTotals.totalWeighted)) {
      computedSummaryParts.push(`weighted_sum=${computedTotals.totalWeighted.toFixed(3)}`);
    }
    const computedSummary = computedSummaryParts.length ? computedSummaryParts.join(', ') : 'unavailable';

    const safeName = sanitize(mentalState.name || '');
    const safeDesc = sanitize(mentalState.desc || '').replace(/\n/g, '<br>');
    const safeMechanics = sanitize(mentalState.mechanics || '').replace(/\n/g, '<br>');
    const safeFocus = sanitize(focusTokens.join(', '));
    const safeConnections = sanitize(topConnectionsSummary || '');
    const safeHighlights = sanitize(tokenHighlightSummary || '');
    const safeRelationTypes = sanitize(relationTypeSummary || '');
    const contextPieces = [
      '<div class="section-divider"></div>',
      '<div class="section-title">🧭 Mental State Context</div>',
      `<div class="adjacency-insight"><strong>${safeName}</strong><br>${safeDesc}<br><em>${safeMechanics}</em><br>Threshold: ${threshold.toFixed(2)} · Iterations: ${iterations}</div>`,
      `<div class="adjacency-insight"><strong>Focus tokens:</strong> ${safeFocus}</div>`,
      `<div class="adjacency-insight">Database stats: ${sanitize(dbSummary)}</div>`,
      `<div class="adjacency-insight">Computed scan: ${sanitize(computedSummary)}</div>`,
    ];

    if (manualTokens.length) {
      contextPieces.splice(3, 0, `<div class="adjacency-insight"><strong>Requested tokens:</strong> ${sanitize(manualTokens.join(', '))}</div>`);
    }

    if (tokenHighlightSummary) {
      contextPieces.push(`<details><summary>Global token highlights (${globalAnalysis.tokenHighlights.length || 0})</summary><pre>${safeHighlights}</pre></details>`);
    }
    if (relationTypeSummary) {
      contextPieces.push(`<details><summary>Relationship type distribution</summary><pre>${safeRelationTypes}</pre></details>`);
    }
    if (adjacencyExcerpt) {
      contextPieces.push(`<details><summary>Adjacency excerpt (${focusTokens.length} tokens)</summary><pre>${sanitize(adjacencyExcerpt)}</pre></details>`);
    }
    if (topConnectionsSummary) {
      contextPieces.push(`<details><summary>Top connections (20)</summary><pre>${safeConnections}</pre></details>`);
    }
    if (clusterSummary) {
      contextPieces.push(`<details><summary>Cluster summary (top 10)</summary><pre>${sanitize(clusterSummary)}</pre></details>`);
    }

    addLog(contextPieces.join(''));

    const systemPrompt = 'You are the Higher-Level Semantic Framework cognition engine. You traverse HLSF adjacency matrices and follow instructions precisely.';
    const userPrompt = [
      'HLSF mental state synthesis – global database traversal',
      '',
      `Mental state: ${mentalState.name || 'Unknown'}`,
      `Threshold: ${threshold.toFixed(2)}`,
      `Iterations: ${iterations}`,
      `Description: ${mentalState.desc || 'N/A'}`,
      `Mechanics: ${mentalState.mechanics || 'N/A'}`,
      '',
      `Database stats (reported): ${dbSummary}`,
      `Database scan (computed): ${computedSummary}`,
      '',
      'Token highlights from full database:',
      tokenHighlightSummary,
      '',
      'Relationship type distribution:',
      relationTypeSummary,
      '',
      'Top weighted connections:',
      topConnectionsSummary,
      '',
      'Top clusters:',
      clusterSummary || 'No active cluster data.',
      '',
      'Adjacency excerpt (contextual focus across highlights):',
      adjacencyExcerpt,
      '',
      'Instructions:',
      '1. Internalize the entire cached database represented in the highlights, relationship distribution, clusters, and adjacency excerpt.',
      '2. Synthesize the emergent meaning as a flowing stream of consciousness that remains coherent from sentence to sentence.',
      '3. Anchor the narrative in the stated mental state, showing how the global data expresses or modifies that state.',
      '4. Present a single narrative section titled "STREAM OF CONSCIOUSNESS" and avoid bullet lists or outlines.',
      '5. Emphasize the most important insights discovered during synthesis, citing pivotal tokens, relationships, and clusters when relevant.',
    ].join('\n');

    statusEl = logStatus('🔄 Synthesizing offline mental state stream...');
    const stream = craftMentalStateStream({
      mentalState,
      threshold,
      iterations,
      focusTokens,
      tokenHighlights: globalAnalysis.tokenHighlights || [],
      relationTypes: globalAnalysis.relationTypes || [],
      topConnections,
      clusterInfo,
      adjacencyExcerpt,
      dbSummary,
      computedSummary,
      clusterSummaryText: clusterSummary,
      tokenHighlightSummary,
      relationTypeSummary,
      requestedTokens: manualTokens,
    });
    const structure = craftMentalStateStructure({
      mentalState,
      threshold,
      iterations,
      focusTokens,
      tokenHighlights: globalAnalysis.tokenHighlights || [],
      relationTypes: globalAnalysis.relationTypes || [],
      topConnections,
      clusterInfo,
      dbSummary,
      computedSummary,
      clusterSummaryText: clusterSummary,
      relationTypeSummary,
      tokenHighlightSummary,
      adjacencyExcerpt,
      requestedTokens: manualTokens,
    });

    if (statusEl) statusEl.innerHTML = '✅ Offline mental state stream ready';

    const safeStream = sanitize(stream || '').replace(/\n{3,}/g, '\n\n');
    addLog(`<div class="section-divider"></div><div class="section-title">🧠 Stream of Consciousness</div><pre>${safeStream}</pre>`);

    const safeStructure = sanitize(structure || '').replace(/\n{3,}/g, '\n\n');
    addLog(`<div class="section-divider"></div><div class="section-title">🧱 Structural Summary</div><pre>${safeStructure}</pre>`);

    let streamAdjacency = null;
    const streamTokens = tokenize(stream || '');
    if (streamTokens.length) {
      addConversationTokens(streamTokens);
      addOutputTokens(streamTokens, { render: false });
      const streamAdjTokens = collectSymbolAwareTokens(stream, streamTokens, 'mental-state-stream');
      streamAdjacency = await batchFetchAdjacencies(streamAdjTokens, stream, 'mental state stream adjacencies');
      calculateAttention(streamAdjacency);
    }

    let structureAdjacency = null;
    const structureTokens = tokenize(structure || '');
    if (structureTokens.length) {
      addConversationTokens(structureTokens);
      addOutputTokens(structureTokens, { render: false });
      const structureAdjTokens = collectSymbolAwareTokens(structure, structureTokens, 'mental-state-structure');
      structureAdjacency = await batchFetchAdjacencies(structureAdjTokens, structure, 'mental state structure adjacencies');
      calculateAttention(structureAdjacency);
    }

    const streamReload = streamAdjacency ? hasNewAdjacencyData(streamAdjacency) : false;
    const structureReload = structureAdjacency ? hasNewAdjacencyData(structureAdjacency) : false;
    if (streamReload || structureReload) {
      notifyHlsfAdjacencyChange('mental-state', { immediate: true });
    }
    rebuildLiveGraph();

    const elapsed = ((performance.now() - start) / 1000).toFixed(1);
    logOK(`Mental state response ready (${elapsed}s)`);
  } catch (err) {
    if (statusEl) statusEl.innerHTML = '❌ Mental state narrative failed';
    if (err?.name === 'AbortError') {
      logWarning('Mental state walkthrough cancelled');
    } else {
      logError(err?.message || 'Mental state walkthrough failed');
      console.error(err);
    }
  } finally {
    exitProcessingState();
  }
}

function getRelationshipPriority(relType) {
  if (RELATIONSHIP_PRIORITIES instanceof Map) {
    return RELATIONSHIP_PRIORITIES.get(relType) ?? 1;
  }
  if (typeof RELATIONSHIP_PRIORITIES === 'object' && RELATIONSHIP_PRIORITIES !== null) {
    return RELATIONSHIP_PRIORITIES[relType] ?? 1;
  }
  return 1;
}

function* iterTokenRecords() {
  const db = getDb();
  if (db?.full_token_data?.length) {
    for (const rec of db.full_token_data) yield rec;
    return;
  }
  const idxRaw = safeStorageGet(DB_INDEX_KEY, []);
  const idx = Array.isArray(idxRaw) ? idxRaw : [];
  const keys = idx.length ? idx.map(t => TOKEN_CACHE_PREFIX + t)
                          : safeStorageKeys(TOKEN_CACHE_PREFIX);
  for (const k of keys) {
    const rec = safeStorageGet(k);
    if (rec) yield rec;
  }
}

function buildHLSF() {
  const pri = RELATIONSHIP_PRIORITIES || {};
  const nodes = [];
  const edges = [];
  let maxAttention = 0;

  for (const rec of iterTokenRecords()) {
    if (!rec || !rec.token || !rec.relationships) continue;
    let attention = 0;

    for (const rawKey of Object.keys(rec.relationships)) {
      const type = normRelKey(rawKey);
      const p = (pri[type] ?? pri.get?.(type)) ?? 1;
      for (const rel of rec.relationships[rawKey]) {
        const w = rel.weight ?? 0;
        attention += w * p;
        edges.push({ source: rec.token, target: rel.token, type, w });
      }
    }
    maxAttention = Math.max(maxAttention, attention);
    nodes.push({ id: rec.token, attention });
  }

  const norm = maxAttention || 1;
  for (const n of nodes) n.attention = +(n.attention / norm).toFixed(3);

  return { nodes, edges, meta: { nodeCount: nodes.length, edgeCount: edges.length } };
}

async function cmd_hlsf() {
  await runHlsfSafely('');
}

registerCommand('/self', cmd_self);
registerCommand('/state', cmd_state);
registerCommand('/import', cmd_import);
registerCommand('/read', () => cmdRead());
registerCommand('/ingest', () => cmdRead());
registerCommand('/loaddb', cmd_loaddb);
window.COMMANDS = COMMANDS;
// Router guard (prevents duplicate logs)
if (!COMMANDS.__hlsf_bound) {
  COMMANDS['/hlsf'] = cmd_hlsf;
  COMMANDS.__hlsf_bound = true;
}
registerCommand('/visualize', cmd_hlsf);

function symbolMetricsSummary() {
  const bucket = state.symbolMetrics;
  if (!bucket || !bucket.last) {
    return 'No symbol metrics recorded yet.';
  }
  const last = bucket.last;
  const density = (last.symbolDensity * 100).toFixed(1);
  const topPreview = Array.isArray(bucket.topNodes) && bucket.topNodes.length
    ? bucket.topNodes.slice(0, 3).map(node => node.token).filter(Boolean).join(', ')
    : 'none';
  const time = new Date(last.timestamp).toLocaleTimeString();
  return `Last run ${time}: words=${last.wordCount}, symbols=${last.symbolCount} (${density}% density), edges=${last.edgeCount} (${last.symbolEdgeCount} symbol edges), Δtokens=${last.deltaTokens}. Top nodes: ${topPreview}.`;
}

function cmdSymbols(args = []) {
  const [subcommand, value] = args;
  const action = (subcommand || '').toLowerCase();

  if (!action || action === 'status') {
    const summary = symbolMetricsSummary();
    addLog(`<div class="adjacency-insight"><strong>Symbol settings</strong><br>${sanitize(summary)}</div>`);
    return;
  }

  if (action === 'on') {
    SETTINGS.tokenizeSymbols = true;
    syncSettings();
    addLog('✅ Symbol tokenization enabled.');
  } else if (action === 'off') {
    SETTINGS.tokenizeSymbols = false;
    syncSettings();
    addLog('✅ Symbol tokenization disabled.');
  } else if (action === 'mode') {
    const mode = (value || '').toLowerCase();
    if (mode === 'paired' || mode === 'standalone' || mode === 'both') {
      SETTINGS.symbolEmitMode = mode;
      syncSettings();
      addLog(`✅ Symbol emit mode set to ${sanitize(mode)}.`);
    } else {
      logError('Symbol emit mode must be one of: paired, standalone, both.');
      return;
    }
  } else if (action === 'weight') {
    const weight = Number.parseFloat(value);
    if (Number.isFinite(weight) && weight >= 0 && weight <= 1) {
      SETTINGS.symbolWeightScale = weight;
      syncSettings();
      addLog(`✅ Symbol weight scale set to ${weight.toFixed(2)}.`);
    } else {
      logError('Symbol weight must be between 0 and 1.');
      return;
    }
  } else {
    logError(`Unknown /symbols action: ${sanitize(action)}`);
    return;
  }

  const summary = symbolMetricsSummary();
  addLog(`<div class="adjacency-insight"><strong>Symbol metrics</strong><br>${sanitize(summary)}</div>`);
}

async function dispatchCommand(input) {
  const trimmed = (input || '').trim();
  if (!trimmed) return false;

  const parts = trimmed.split(/\s+/);
  const [raw, ...rest] = parts;
  const command = raw.startsWith('/') ? raw.toLowerCase() : `/${raw.toLowerCase()}`;
  const arg = rest.join(' ').trim();

  if (command === '/import') { await cmdImport(); return true; }
  if (command === '/read' || command === '/ingest') { await cmdRead(); return true; }
  if (command === '/loaddb') { await cmdLoadDb(arg); return true; }
  if (command === '/hlsf') { await runHlsfSafely(arg); return true; }
  if (command === '/scheme') { cmdScheme(arg || 'black'); return true; }
  if (command === '/spin') { cmdSpin(arg || 'on'); return true; }
  if (command === '/omega') { cmdOmega(arg); return true; }
  if (command === '/alpha') { cmdAlpha(arg); return true; }
  if (command === '/symbols') { cmdSymbols(rest); return true; }

  return false;
}

function isCommand(input) { return input.startsWith('/'); }

function helpCommandHtml() {
  return `<strong>Commands:</strong><br>
        /clear - Clear log<br>
        /reset - Clear cache<br>
        /stats - Session statistics<br>
        /database or /db - View database metadata<br>
        /export - Export database metadata as JSON<br>
        /glyph - Generate glyph mappings<br>
        /ledger - Inspect glyph ledger<br>
        /encrypt - Encode text into glyphs<br>
        /decrypt - Decode glyph sequences<br>
        /visualize or /hlsf - Render the current HLSF graph<br>
        /scheme &lt;color&gt; - Toggle visual theme<br>
        /spin on|off - Toggle emergent rotation<br>
        /symbols [on|off|status|mode|weight] - Symbol tokenization controls`;
}

function showHelpCommand() {
  addLog(helpCommandHtml());
}

async function handleCommand(cmd) {
  const trimmed = cmd.trim();
  const handled = await safeAsync(() => dispatchCommand(trimmed), `Command dispatch failed for ${trimmed}`);
  if (handled) return;

  const segments = trimmed.slice(1).split(/\s+/);
  const [command, ...args] = segments;

  if (!command) {
    logError('Unknown command');
    return;
  }

  const normalized = `/${command.toLowerCase()}`;
  const mapped = COMMANDS[normalized];
  if (mapped) {
    await mapped(args, trimmed);
    return;
  }

  switch (command.toLowerCase()) {
    case 'clear':
      elements.log.innerHTML = '';
      logOK('Log cleared');
      break;
    case 'reset':
      if (confirm('Clear all cached data?')) {
        const keys = safeStorageKeys(TOKEN_CACHE_PREFIX);
        keys.forEach(k => safeStorageRemove(k));
        safeStorageRemove(DB_INDEX_KEY);
        const hadDbSnapshot = safeStorageGet(DB_RAW_KEY, null) != null;
        safeStorageRemove(DB_RAW_KEY);
        markHlsfDataDirty();
        window.HLSF_GRAPH = null;
        if (window.HLSF) {
          window.HLSF.dbCache = null;
          window.HLSF.currentGraph = null;
          window.HLSF.currentGlyphOnly = false;
          window.HLSF.__centerInit = false;
        }
        Session.tokens.clear();
        if (Array.isArray(Session.prompts)) {
          Session.prompts.length = 0;
        }
        try {
          const recorder = window.HLSF?.remoteDbRecorder;
          if (recorder && typeof recorder.reset === 'function') {
            recorder.reset();
          }
        } catch (err) {
          console.warn('Remote DB recorder reset failed:', err);
        }
        setDocumentCacheBaseline(0, { manual: true });
        updateStats();
        markHlsfDataDirty();
        stopHLSFAnimation();
        hideVisualizer();
        const clearedMsg = hadDbSnapshot
          ? `Cleared ${keys.length} tokens and database snapshot`
          : `Cleared ${keys.length} tokens`;
        logOK(clearedMsg);
      }
      break;
    case 'stats':
      const { totalApiCalls, totalCacheHits, totalCostUsd } = state.sessionStats;
      const total = totalApiCalls + totalCacheHits;
      const hitRate = total > 0 ? ((totalCacheHits / total) * 100).toFixed(1) : 0;
      addLog(`<strong>Session Stats:</strong><br>
        • Requests: ${total}<br>
        • Cache hits: ${totalCacheHits} (${hitRate}%)<br>
        • API calls: ${totalApiCalls}<br>
        • Cost: ${formatCurrency(totalCostUsd)}<br>
        • Cached tokens: ${getCachedTokenCount()}`);
      break;
    case 'database':
    case 'db':
      showDatabaseMetadata();
      break;
    case 'export':
      exportDatabaseMetadata(args);
      break;
    case 'glyph':
      cmdGlyph(args.join(' '));
      break;
    case 'ledger':
      cmdLedger(args.join(' '));
      break;
    case 'encrypt':
      cmdEncrypt(args.join(' '));
      break;
    case 'decrypt':
      cmdDecrypt(args.join(' '));
      break;
    case 'exportledger':
      cmdLedger('export');
      break;
    case 'help':
      showHelpCommand();
      break;
    default:
      logError(`Unknown: ${command}`);
  }
}

// ============================================
// MAIN PROCESSING
// ============================================
function enterProcessingState() {
  if (state.isProcessing) return false;
  state.isProcessing = true;
  currentAbortController = new AbortController();
  if (elements.sendBtn) elements.sendBtn.disabled = true;
  if (elements.cancelBtn) elements.cancelBtn.style.display = 'inline-block';
  if (elements.input) elements.input.disabled = true;
  return true;
}

function exitProcessingState(options = {}) {
  const { preserveInput = false } = options || {};
  state.isProcessing = false;
  currentAbortController = null;
  if (elements.sendBtn) elements.sendBtn.disabled = false;
  if (elements.cancelBtn) elements.cancelBtn.style.display = 'none';
  if (elements.input) {
    elements.input.disabled = false;
    if (!preserveInput) elements.input.value = '';
    elements.input.focus();
  }
}

async function processPrompt(prompt) {
  if (!enterProcessingState()) return;

  const startTime = performance.now();
  const promptReviewId = `review-${Date.now()}`;
  const batchTokens = new Map();
  const detachCacheListener = CacheBatch.listen((token) => {
    if (!token) return;
    const normalized = String(token).toLowerCase();
    if (!normalized || batchTokens.has(normalized)) return;
    batchTokens.set(normalized, token);
  });
  let promptSucceeded = false;

  try {
    const limitedPrompt = limitWords(prompt, CONFIG.INPUT_WORD_LIMIT);
    const normalizedPrompt = limitedPrompt.text;

    if (!normalizedPrompt) {
      logError('Prompt cannot be empty');
      return;
    }

    if (limitedPrompt.trimmed) {
      logWarning(`Prompt truncated to ${CONFIG.INPUT_WORD_LIMIT} words to meet pipeline constraints.`);
    }

    const tokens = tokenize(normalizedPrompt);
    if (tokens.length === 0) {
      logError('Prompt cannot be empty');
      return;
    }
    addConversationTokens(tokens);
    if (tokens.length > CONFIG.MAX_TOKENS_PER_PROMPT) {
      logError(`Exceeds ${CONFIG.MAX_TOKENS_PER_PROMPT} token limit (${tokens.length})`);
      return;
    }

    const uniqueTokens = [...new Set(tokens)];
    const cachedTokens = uniqueTokens.filter(isTokenCached).length;
    const newTokenCount = Math.max(0, uniqueTokens.length - cachedTokens);

    const adjacencyCallEstimate = state.apiKey
      ? uniqueTokens.length * CONFIG.ADJACENCY_RECURSION_DEPTH
      : 0;
    const adjacencyCostEstimate = adjacencyCallEstimate > 0
      ? adjacencyCallEstimate * estimateCostUsd(
          CONFIG.ADJACENCY_TOKEN_ESTIMATES.prompt,
          CONFIG.ADJACENCY_TOKEN_ESTIMATES.completion
        )
      : 0;

    addLog(`<div class="cost-estimate">
      📊 <strong>Estimate:</strong> ${tokens.length} input tokens observed (${newTokenCount} new, ${cachedTokens} cached).<br>
      • Adjacency recursion depth ${CONFIG.ADJACENCY_RECURSION_DEPTH}: ≈${adjacencyCallEstimate} call${adjacencyCallEstimate === 1 ? '' : 's'} (${formatCurrency(adjacencyCostEstimate)}).<br>
      • Targeted edges: ${CONFIG.ADJACENCY_RECURSION_DEPTH} × ${CONFIG.ADJACENCY_EDGES_PER_LEVEL} = ${CONFIG.ADJACENCY_RECURSION_DEPTH * CONFIG.ADJACENCY_EDGES_PER_LEVEL} potential adjacencies per seed token.
    </div>`);

    const inputAdjTokens = collectSymbolAwareTokens(normalizedPrompt, tokens, 'prompt-input');
    const recursionResult = await fetchRecursiveAdjacencies(
      inputAdjTokens,
      normalizedPrompt,
      'recursive adjacency',
      {
        depth: CONFIG.ADJACENCY_RECURSION_DEPTH,
        edgesPerLevel: CONFIG.ADJACENCY_EDGES_PER_LEVEL,
        onTokenLoaded: () => queueLiveGraphUpdate(48),
      },
    );

    const inputMatrices = recursionResult.matrices;
    const recursionStats = recursionResult.stats || {};

    const connectivitySummary = recursionStats.connectivity || recursionResult.connectivity || null;
    const summaryParts = [
      `seeds ${recursionStats.seedCount || 0}`,
      `visited ${recursionStats.visitedTokens || 0}`,
      `expansions ${recursionStats.expansions || 0}`,
    ];
    if (Number.isFinite(recursionStats.fetchCount)) {
      summaryParts.push(`fetches ${recursionStats.fetchCount}`);
    }
    summaryParts.push(`API calls ${recursionStats.apiCalls || 0}`);
    const connectivityText = connectivitySummary
      ? ` · connectivity ${connectivitySummary.allSeedsConnected ? 'complete' : 'partial'} (${connectivitySummary.componentCount || 0} component${(connectivitySummary.componentCount || 0) === 1 ? '' : 's'})`
      : '';

    addLog(`<div class="adjacency-insight">
      <strong>🔁 Recursive expansion:</strong> ${summaryParts.join(' · ')}${connectivityText}
    </div>`);

    if (connectivitySummary && !connectivitySummary.allSeedsConnected) {
      const disconnected = Array.isArray(connectivitySummary.disconnectedSeeds)
        ? connectivitySummary.disconnectedSeeds.slice(0, 8)
        : [];
      if (disconnected.length) {
        logWarning(`Adjacency graph still has disconnected seeds: ${sanitize(disconnected.join(', '))}`);
      }
      const isolated = Array.isArray(connectivitySummary.isolatedSeeds)
        ? connectivitySummary.isolatedSeeds.slice(0, 8)
        : [];
      if (isolated.length) {
        logWarning(`Isolated seeds lack adjacency edges: ${sanitize(isolated.join(', '))}`);
      }
    }

    let shouldReloadHlsf = hasNewAdjacencyData(inputMatrices);

    calculateAttention(inputMatrices);

    const allMatrices = inputMatrices instanceof Map ? new Map(inputMatrices) : new Map();
    const topTokens = summarizeAttention(allMatrices);
    const keyRels = extractKeyRelationships(allMatrices);

    addLog(`<div class="adjacency-insight">
      <strong>🎯 High Attention:</strong> ${formatTopTokens(topTokens)}
    </div>
    <div class="adjacency-insight">
      <strong>🔗 Key Relationships:</strong><br>
      ${keyRels.map(r => `• ${r}`).join('<br>')}
    </div>`);

    const affinityCfg = window.HLSF?.config?.affinity || {};
    const affinityThreshold = Number.isFinite(affinityCfg.threshold) ? affinityCfg.threshold : 0.35;
    const affinityIterations = Number.isFinite(affinityCfg.iterations) ? affinityCfg.iterations : 8;
    const mentalState = describeAffinityMentalState(affinityThreshold, affinityIterations) || {};

    const localOutputData = generateLocalHlsfOutput(allMatrices, {
      wordLimit: CONFIG.LOCAL_OUTPUT_WORD_LIMIT,
      threshold: affinityThreshold,
      iterations: affinityIterations,
      mentalState,
      topTokens,
      keyRelationships: keyRels,
    });

    let localThought = localOutputData.thoughtText || localOutputData.text || '';
    if (!localThought) {
      localThought = 'Adjacency walk could not assemble a local output with the available data.';
    }
    if (localOutputData.thoughtTrimmed || localOutputData.trimmed) {
      logWarning(`Local thought stream truncated to ${CONFIG.LOCAL_OUTPUT_WORD_LIMIT} words.`);
    }
    const thoughtLimited = limitWords(localThought, CONFIG.LOCAL_OUTPUT_WORD_LIMIT);
    if (thoughtLimited.trimmed && !(localOutputData.thoughtTrimmed || localOutputData.trimmed)) {
      logWarning(`Local thought stream trimmed to ${CONFIG.LOCAL_OUTPUT_WORD_LIMIT} words.`);
    }
    localThought = thoughtLimited.text;
    const localThoughtWordCount = localOutputData.thoughtWordCount || thoughtLimited.wordCount || countWords(localThought);

    let localOutput = localOutputData.responseText || localThought;
    if (localOutputData.responseTrimmed) {
      logWarning(`Local output truncated to ${CONFIG.LOCAL_OUTPUT_WORD_LIMIT} words.`);
    }
    localOutput = DbLexicon.rewriteText(localOutput);
    const localLimited = limitWords(localOutput, CONFIG.LOCAL_OUTPUT_WORD_LIMIT);
    if (localLimited.trimmed && !localOutputData.responseTrimmed) {
      logWarning(`Local output trimmed to ${CONFIG.LOCAL_OUTPUT_WORD_LIMIT} words.`);
    }
    localOutput = localLimited.text;
    const localWordCount = localOutputData.responseWordCount || localLimited.wordCount || countWords(localOutput);

    const localResponseTokens = Array.isArray(localOutputData.responseTokens) && localOutputData.responseTokens.length
      ? localOutputData.responseTokens
      : tokenize(localOutput);

    if (localResponseTokens.length) {
      addConversationTokens(localResponseTokens);
      addOutputTokens(localResponseTokens, { render: false });
    }

    let localAdjacency = null;
    if (localResponseTokens.length) {
      const localAdjTargets = collectSymbolAwareTokens(localOutput, localResponseTokens, 'prompt-local-output');
      if (localAdjTargets.length) {
        const localAdjStatus = logStatus('⏳ Caching local HLSF AGI adjacencies');
        try {
          localAdjacency = await batchFetchAdjacencies(localAdjTargets, localOutput, 'local response adjacencies');
          localAdjStatus.innerHTML = `✅ ${sanitize('Local HLSF AGI adjacencies cached')}`;
        } catch (err) {
          localAdjStatus.innerHTML = `❌ ${sanitize(`Local HLSF AGI adjacency cache failed: ${err?.message || err}`)}`;
          logError(`Failed to cache local HLSF AGI adjacencies: ${err?.message || err}`);
          localAdjacency = null;
        }
      }
    }

    if (localAdjacency instanceof Map && localAdjacency.size) {
      calculateAttention(localAdjacency);
      mergeAdjacencyMaps(allMatrices, localAdjacency);
      calculateAttention(allMatrices);
      if (shouldReloadHlsf !== true && hasNewAdjacencyData(localAdjacency)) {
        shouldReloadHlsf = true;
      }
    }

    const walkDetails = Array.isArray(localOutputData.walk) && localOutputData.walk.length
      ? localOutputData.walk.map(step => `${sanitize(step.from || '')} → ${sanitize(relDisplay(step.relation || '∼'))} → ${sanitize(step.to || '')} (${Number.isFinite(step.weight) ? step.weight.toFixed(2) : '0.00'})`).join('<br>')
      : '';

    const mentalSummary = [
      mentalState.name ? `<strong>${sanitize(mentalState.name)}</strong>` : '',
      mentalState.desc ? sanitize(mentalState.desc) : '',
      `Threshold ${affinityThreshold.toFixed(2)} · Iterations ${affinityIterations}`,
    ].filter(Boolean).join('<br>');

    const visitedSummary = Array.isArray(localOutputData.visitedTokens) && localOutputData.visitedTokens.length
      ? `<div class="adjacency-insight"><strong>🧠 Traversal tokens:</strong> ${sanitize(localOutputData.visitedTokens.slice(0, 10).join(', '))}</div>`
      : '';

    const safeThought = sanitize(localThought);
    const safeResponse = sanitize(localOutput);

    addLog(`<div class="section-divider"></div>
      <div class="section-title">🤖 Local HLSF AGI Output</div>
      <div class="thought-stream"><strong>Thought stream:</strong> ${safeThought}</div>
      <div class="local-response"><strong>Actual output:</strong> ${safeResponse}</div>
      <div class="adjacency-insight">${mentalSummary}</div>
      ${visitedSummary}
      ${walkDetails ? `<details><summary>Adjacency walk (${localOutputData.walk.length} steps)</summary><div class="adjacency-insight">${walkDetails}</div></details>` : ''}
    `);

    if (shouldReloadHlsf) {
      notifyHlsfAdjacencyChange('prompt-adjacencies', { immediate: true });
    }

    rebuildLiveGraph();

    const time = ((performance.now() - startTime) / 1000).toFixed(1);

    addLog(`<div class="section-divider"></div>
      <div class="final-output">
        <h3>🧩 HLSF Output Suite</h3>
        <details open>
          <summary>Local HLSF AGI thought stream (${localThoughtWordCount} words)</summary>
          <pre>${safeThought}</pre>
        </details>
        <details open>
          <summary>Local HLSF AGI chosen response (${localWordCount} words)</summary>
          <pre>${safeResponse}</pre>
        </details>
        <details>
          <summary>Adjacency data sample (${allMatrices.size} tokens)</summary>
          <pre>${JSON.stringify(Array.from(allMatrices.entries()).slice(0, 5), null, 2)}</pre>
        </details>
      </div>
    `);

    logOK(`Output suite ready (${time}s)`);

    if (batchTokens.size) {
      registerPromptReview(promptReviewId, batchTokens, allMatrices);
    }
    promptSucceeded = true;

    notifyHlsfAdjacencyChange('prompt-complete');

  } catch (err) {
    if (err.name === 'AbortError' || err.message === 'AbortError') {
      logWarning('Processing cancelled');
    } else {
      logError(err.message || 'Processing failed');
      console.error(err);
    }
  } finally {
    detachCacheListener();
    if (!promptSucceeded && batchTokens.size) {
      removeTokensFromCache(Array.from(batchTokens.values()));
    }
    exitProcessingState();
  }
}

function buildDocumentChunks(text, maxChars = 1000) {
  const sentences = splitIntoSentences(text);
  const rawChunkTexts = [];
  let currentText = '';
  let oversizedSentences = 0;
  let rawTokenCount = 0;

  const flushCurrent = () => {
    if (currentText.trim()) {
      rawChunkTexts.push(currentText.trim());
      currentText = '';
    }
  };

  for (const sentence of sentences) {
    const trimmed = sentence.trim();
    if (!trimmed) continue;
    const sentenceTokens = tokenize(trimmed);
    if (!sentenceTokens.length) continue;
    rawTokenCount += sentenceTokens.length;
    const sentenceLength = trimmed.length;

    if (sentenceLength > maxChars) {
      flushCurrent();
      oversizedSentences += 1;
      for (let i = 0; i < sentenceLength; i += maxChars) {
        const slice = trimmed.slice(i, i + maxChars).trim();
        if (slice) rawChunkTexts.push(slice);
      }
      continue;
    }

    const needsFlush = currentText && (currentText.length + 1 + sentenceLength) > maxChars;
    if (needsFlush) flushCurrent();

    currentText = currentText ? `${currentText} ${trimmed}` : trimmed;
  }

  flushCurrent();

  if (!rawChunkTexts.length && sentences.length) {
    const fallback = sentences.join(' ').trim();
    const fallbackTokens = tokenize(fallback);
    rawTokenCount += fallbackTokens.length;
    if (fallback) rawChunkTexts.push(fallback);
  }

  const alignedChunks = rawChunkTexts
    .map(chunkText => DbLexicon.alignTokens(tokenize(chunkText)).filter(Boolean))
    .filter(chunk => chunk.length);

  const totalTokens = alignedChunks.reduce((sum, chunk) => sum + chunk.length, 0);

  return { chunks: alignedChunks, totalTokens, oversizedSentences, rawTokenCount };
}

async function editForCoherence(kind, chunkLabel, text) {
  if (!state.apiKey || !text || !text.trim()) return text;
  const messages = [
    { role: 'system', content: 'You are an editorial assistant who improves coherence and clarity while preserving intent and vocabulary.' },
    { role: 'user', content: `Polish the following ${kind} so it reads smoothly while keeping terminology consistent with the cached lexicon. Do not add new ideas.\n\n${text}` },
  ];
  const tokenCount = tokenize(text).length;
  const maxTokens = Math.min(420, Math.max(120, estimateCompletionTokens(tokenCount)));
  const polished = await safeAsync(
    () => callOpenAI(messages, { temperature: 0.2, max_tokens: maxTokens }),
    `${chunkLabel} ${kind} edit failed`
  );
  return polished?.trim() || text;
}

class DocumentReadEstimator {
  constructor(chunks, options = {}) {
    this.chunks = Array.isArray(chunks) ? chunks : [];
    this.totalChunks = this.chunks.length;
    this.chunksProcessed = 0;
    this.statusElement = null;
    this.cancelled = false;
    this.isComplete = false;

    this.currentSeenTokens = new Set();
    this.initialSeenTokens = new Set();
    this.cachePresence = new Map();
    this.totalDurationMs = 0;
    this.totalAdjacencyDurationMs = 0;
    this.totalAdjacencyRequests = 0;
    this.totalAdjacencyHits = 0;
    this.totalAdjacencyMisses = 0;
    this.totalAdjacencyHitDurationMs = 0;
    this.totalAdjacencyMissDurationMs = 0;
    this.totalNonAdjacencyDurationMs = 0;
    this.totalUniqueTokensObserved = 0;
    this.cachedTokenBaseline = Math.max(0, Number(options?.cachedTokenBaseline) || 0);

    const seedTokens = Array.isArray(options?.seedTokens)
      ? options.seedTokens
      : listCachedTokens(CONFIG.CACHE_SEED_LIMIT || 0);
    const defaultLimit = Number.isFinite(CONFIG.CACHE_SEED_LIMIT) && CONFIG.CACHE_SEED_LIMIT > 0
      ? Math.floor(CONFIG.CACHE_SEED_LIMIT)
      : seedTokens.length;
    const seedLimit = Number.isFinite(options?.seedLimit) && options.seedLimit > 0
      ? Math.floor(options.seedLimit)
      : defaultLimit;
    let seeded = 0;
    for (const token of seedTokens || []) {
      if (!token) continue;
      const key = this.getTokenKey(token);
      if (!key || this.currentSeenTokens.has(key)) continue;
      this.currentSeenTokens.add(key);
      this.initialSeenTokens.add(key);
      this.cachePresence.set(key, true);
      seeded++;
      if (seedLimit && seeded >= seedLimit) break;
    }
  }

  setStatusElement(element) {
    this.statusElement = element || null;
    this.updateStatus();
  }

  getTokenKey(token) {
    return (token == null ? '' : String(token)).toLowerCase();
  }

  fetchCachedPresence(token) {
    const key = this.getTokenKey(token);
    if (this.cachePresence.has(key)) return this.cachePresence.get(key);
    const cached = isTokenCached(token);
    this.cachePresence.set(key, cached);
    if (cached) this.initialSeenTokens.add(key);
    return cached;
  }

  prepareChunk(index, chunk) {
    const list = Array.isArray(chunk) ? chunk : [];
    const seenInChunk = new Set();
    const uniqueKeys = [];
    const originalTokens = [];
    for (const token of list) {
      const key = this.getTokenKey(token);
      if (!key || seenInChunk.has(key)) continue;
      seenInChunk.add(key);
      uniqueKeys.push(key);
      originalTokens.push(token);
    }

    let cachedBefore = 0;
    const cachedFlags = [];
    for (let i = 0; i < uniqueKeys.length; i++) {
      const key = uniqueKeys[i];
      let warm = this.currentSeenTokens.has(key);
      if (!warm) {
        warm = this.fetchCachedPresence(originalTokens[i]);
      }
      cachedFlags.push(warm);
      if (warm) cachedBefore++;
    }

    return {
      uniqueTokens: uniqueKeys.length,
      cachedBefore,
      newBefore: Math.max(0, uniqueKeys.length - cachedBefore),
      keys: uniqueKeys,
      cachedFlags,
    };
  }

  getSimulationSeed() {
    return new Set([...this.initialSeenTokens, ...this.currentSeenTokens]);
  }

  recordChunk(index, stats = {}, metaOverride = null) {
    const meta = metaOverride || this.prepareChunk(index, this.chunks[index] || []);
    for (const key of meta.keys) this.currentSeenTokens.add(key);

    this.chunksProcessed = Math.max(this.chunksProcessed, index + 1);
    this.totalUniqueTokensObserved += meta.uniqueTokens;

    const durationMs = Number(stats.durationMs) || 0;
    const adjacencyDurationMs = Number(stats.adjacencyDurationMs) || 0;
    const adjacencyHits = Number(stats.adjacencyHits) || 0;
    const adjacencyMisses = Number(stats.adjacencyMisses) || 0;
    const adjacencyRequests = Number(stats.adjacencyRequests) || (adjacencyHits + adjacencyMisses);
    const totalAdjEntries = adjacencyHits + adjacencyMisses;

    const nonAdjacencyMs = Math.max(0, durationMs - adjacencyDurationMs);
    this.totalDurationMs += durationMs;
    this.totalAdjacencyDurationMs += adjacencyDurationMs;
    this.totalAdjacencyHits += adjacencyHits;
    this.totalAdjacencyMisses += adjacencyMisses;
    this.totalAdjacencyRequests += adjacencyRequests;
    this.totalNonAdjacencyDurationMs += nonAdjacencyMs;

    if (adjacencyDurationMs > 0 && totalAdjEntries > 0) {
      const missShare = Math.min(1, adjacencyMisses / totalAdjEntries);
      const missDuration = adjacencyDurationMs * missShare;
      const hitDuration = adjacencyDurationMs - missDuration;
      this.totalAdjacencyMissDurationMs += missDuration;
      this.totalAdjacencyHitDurationMs += hitDuration;
    }

    this.isComplete = this.chunksProcessed >= this.totalChunks;
    this.updateStatus();
  }

  computeRemainingForecast() {
    const remainingChunks = this.totalChunks - this.chunksProcessed;
    if (remainingChunks <= 0) {
      const hitRate = this.totalAdjacencyRequests > 0
        ? this.totalAdjacencyHits / this.totalAdjacencyRequests
        : 0;
      return {
        remainingMs: 0,
        remainingChunks: 0,
        predictedAdjRequests: 0,
        predictedNewAdjRequests: 0,
        predictedCachedAdjRequests: 0,
        projectedHitRate: hitRate,
      };
    }

    const avgChunkDuration = this.chunksProcessed > 0
      ? this.totalDurationMs / this.chunksProcessed
      : 0;
    const avgNonAdjDuration = this.chunksProcessed > 0
      ? this.totalNonAdjacencyDurationMs / this.chunksProcessed
      : 0;
    const avgAdjRequestsPerToken = this.totalUniqueTokensObserved > 0
      ? this.totalAdjacencyRequests / this.totalUniqueTokensObserved
      : 0;
    const avgMissDuration = this.totalAdjacencyMisses > 0
      ? this.totalAdjacencyMissDurationMs / this.totalAdjacencyMisses
      : 0;
    const avgHitDuration = this.totalAdjacencyHits > 0
      ? this.totalAdjacencyHitDurationMs / this.totalAdjacencyHits
      : 0;

    const simSeen = this.getSimulationSeed();
    let simulatedUnique = 0;
    let simulatedNew = 0;

    for (let idx = this.chunksProcessed; idx < this.totalChunks; idx++) {
      const chunk = this.chunks[idx] || [];
      const meta = this.prepareChunk(idx, chunk);
      simulatedUnique += meta.uniqueTokens;
      let newCount = 0;
      for (let i = 0; i < meta.keys.length; i++) {
        const key = meta.keys[i];
        if (simSeen.has(key)) continue;
        const initialWarm = this.initialSeenTokens.has(key);
        if (!initialWarm) newCount++;
        simSeen.add(key);
      }
      simulatedNew += newCount;
    }

    const predictedAdjRequests = simulatedUnique * Math.max(0, avgAdjRequestsPerToken);
    const predictedNewAdjRequests = simulatedNew * Math.max(0, avgAdjRequestsPerToken);
    const predictedCachedAdjRequests = Math.max(0, predictedAdjRequests - predictedNewAdjRequests);

    const effectiveMissDuration = avgMissDuration || avgHitDuration || avgNonAdjDuration;
    const effectiveHitDuration = avgHitDuration || (avgMissDuration * 0.4) || (avgNonAdjDuration * 0.25);

    let adjacencyMs = 0;
    if (predictedAdjRequests > 0 && Number.isFinite(effectiveMissDuration)) {
      adjacencyMs = (predictedNewAdjRequests * (effectiveMissDuration || 0))
        + (predictedCachedAdjRequests * (effectiveHitDuration || 0));
    }

    let nonAdjMs = remainingChunks * Math.max(0, avgNonAdjDuration);
    let remainingMs = adjacencyMs + nonAdjMs;

    if (!Number.isFinite(remainingMs) || remainingMs <= 0) {
      remainingMs = remainingChunks * Math.max(0, avgChunkDuration);
    }

    if (!Number.isFinite(remainingMs)) remainingMs = 0;

    const totalAdjFuture = this.totalAdjacencyRequests + Math.max(0, predictedAdjRequests);
    const totalHitsFuture = this.totalAdjacencyHits + Math.max(0, predictedCachedAdjRequests);
    const projectedHitRate = totalAdjFuture > 0 ? totalHitsFuture / totalAdjFuture : 0;

    return {
      remainingMs: Math.max(0, remainingMs),
      remainingChunks,
      predictedAdjRequests: Math.max(0, predictedAdjRequests),
      predictedNewAdjRequests: Math.max(0, predictedNewAdjRequests),
      predictedCachedAdjRequests: Math.max(0, predictedCachedAdjRequests),
      projectedHitRate,
    };
  }

  estimateRemainingMs() {
    return this.computeRemainingForecast().remainingMs;
  }

  markCancelled() {
    this.cancelled = true;
    this.isComplete = false;
    this.updateStatus();
  }

  complete() {
    this.isComplete = true;
    this.cancelled = false;
    this.updateStatus();
  }

  updateStatus() {
    if (!this.statusElement) return;
    if (this.totalChunks === 0) {
      this.statusElement.innerHTML = '⚠️ No document segments detected.';
      return;
    }

    if (this.cancelled) {
      const percent = ((this.chunksProcessed / this.totalChunks) * 100).toFixed(1);
      const elapsed = formatDuration(this.totalDurationMs);
      this.statusElement.innerHTML = `⚠️ Document ingestion cancelled (${percent}% complete, elapsed ${elapsed}).`;
      return;
    }

    if (this.isComplete) {
      const elapsed = formatDuration(this.totalDurationMs);
      const hitRate = this.totalAdjacencyRequests > 0
        ? (this.totalAdjacencyHits / this.totalAdjacencyRequests) * 100
        : 0;
      this.statusElement.innerHTML = `✅ Document processed in ${elapsed} • cache hits ${hitRate.toFixed(1)}%.`;
      return;
    }

    if (this.chunksProcessed === 0) {
      const preview = this.prepareChunk(0, this.chunks[0] || []);
      const chunkWord = this.totalChunks === 1 ? 'segment' : 'segments';
      const baseline = this.cachedTokenBaseline;
      const hasBaseline = baseline > 0;
      const cachedSummary = preview.cachedBefore > 0
        ? `${preview.cachedBefore} cached`
        : hasBaseline
          ? `${baseline.toLocaleString()} cached (warm cache)`
          : '0 cached';
      const baselineNote = hasBaseline && preview.cachedBefore === 0
        ? ` Warm cache baseline detected: ${baseline.toLocaleString()} tokens.`
        : '';
      this.statusElement.innerHTML = `⏳ Document ETA ready • ${this.totalChunks} ${chunkWord}.<br><small>Segment 1 preview: ${preview.uniqueTokens} unique tokens (${preview.newBefore} new, ${cachedSummary}).${baselineNote}</small>`;
      return;
    }

    const forecast = this.computeRemainingForecast();
    const remainingMs = forecast.remainingMs;
    const percent = ((this.chunksProcessed / this.totalChunks) * 100).toFixed(1);
    const etaText = formatDuration(remainingMs);
    const elapsed = formatDuration(this.totalDurationMs);
    const hitRate = this.totalAdjacencyRequests > 0
      ? (this.totalAdjacencyHits / this.totalAdjacencyRequests) * 100
      : 0;
    const projected = (forecast.projectedHitRate || 0) * 100;
    const chunkWord = this.totalChunks === 1 ? 'segment' : 'segments';

    this.statusElement.innerHTML = `⏳ Document ETA: ${etaText} remaining (${percent}% of ${this.totalChunks} ${chunkWord}).<br><small>Elapsed ${elapsed}, cache hits ${hitRate.toFixed(1)}% → ${projected.toFixed(1)}% projected.</small>`;
  }
}

async function analyzeDocumentChunk(chunkTokens, index, totalChunks, chunkMeta = {}) {
  const chunkLabel = `Segment ${index + 1}/${totalChunks}`;
  const chunkStart = performance.now();
  const previewTokens = chunkTokens.slice(0, 18).join(' ');
  addLog(`<div class="section-divider"></div><div class="section-title">📚 ${sanitize(chunkLabel)}</div><div>${sanitize(previewTokens)}${chunkTokens.length > 18 ? ' …' : ''}</div>`);

  const storedLesson = LessonStore.fetch(chunkTokens);
  const lessonUpdates = {};

  const documentWordLimit = Math.min(CONFIG.DOCUMENT_WORD_LIMIT || CONFIG.INPUT_WORD_LIMIT, CONFIG.MAX_TOKENS_PER_PROMPT);
  const limitedChunkTokens = chunkTokens.slice(0, documentWordLimit);
  if (chunkTokens.length > limitedChunkTokens.length) {
    logWarning(`${chunkLabel}: prompt truncated to ${documentWordLimit} tokens for pipeline compliance.`);
  }

  const promptWordInfo = limitWords(limitedChunkTokens.join(' '), documentWordLimit);
  if (promptWordInfo.trimmed && chunkTokens.length <= limitedChunkTokens.length) {
    logWarning(`${chunkLabel}: prompt trimmed to ${documentWordLimit} words for pipeline compliance.`);
  }

  const promptText = promptWordInfo.text;
  const promptTokens = tokenize(promptText);
  if (!promptTokens.length) {
    logWarning(`${chunkLabel}: no usable tokens after prompt truncation.`);
    return null;
  }

  recordSessionPrompt(promptText, {
    source: 'document',
    chunk: chunkLabel,
    chunkIndex: index,
    totalChunks,
    tokenCount: promptTokens.length,
    documentName: typeof chunkMeta?.documentName === 'string' ? chunkMeta.documentName : undefined,
  });

  const uniqueTokens = [...new Set(promptTokens)].slice(0, 80);
  const lexiconHint = uniqueTokens.join(', ');

  let originalResponse = '';
  let originalFromLive = false;
  const originalStatus = logStatus(`⏳ ${chunkLabel}: generating original response`);

  if (state.apiKey) {
    const messages = [
      { role: 'system', content: `You reflect on passages using only the supplied lexicon. Limit your response to ${CONFIG.ORIGINAL_OUTPUT_WORD_LIMIT} words.` },
      { role: 'user', content: `Lexicon: ${lexiconHint || '(empty)'}
Tokens: ${promptTokens.join(' ')}
Write a reflective synthesis of this passage in the voice of the cached database.` }
    ];
    const draftOriginal = await safeAsync(
      () => callOpenAI(messages, { temperature: 0.45, max_tokens: 420 }),
      `${chunkLabel} original response failed`
    ) || '';
    originalResponse = draftOriginal.trim();
    if (originalResponse) {
      originalStatus.innerHTML = `✅ ${chunkLabel}: original response ready`;
      originalFromLive = true;
    } else {
      originalStatus.innerHTML = `⚠️ ${chunkLabel}: original response empty`;
    }
  }

  if (!originalResponse && storedLesson?.originalResponse) {
    originalResponse = storedLesson.originalResponse;
    originalStatus.innerHTML = `✅ ${chunkLabel}: cached original response`;
  } else if (!originalResponse) {
    originalResponse = promptText;
    originalStatus.innerHTML = `⚠️ ${chunkLabel}: offline original response`;
  }

  originalResponse = DbLexicon.rewriteText(originalResponse);
  const originalLimited = limitWords(originalResponse, CONFIG.ORIGINAL_OUTPUT_WORD_LIMIT);
  if (originalLimited.trimmed) {
    logWarning(`${chunkLabel}: original response truncated to ${CONFIG.ORIGINAL_OUTPUT_WORD_LIMIT} words.`);
  }
  originalResponse = originalLimited.text;
  const originalWordCount = originalLimited.wordCount;

  const originalTokens = tokenize(originalResponse);
  if (originalTokens.length) {
    addConversationTokens(originalTokens);
    addOutputTokens(originalTokens, { render: false });
  }

  const measure = async (fn) => {
    const startTime = performance.now();
    const result = await fn();
    return { result, duration: performance.now() - startTime };
  };

  const promptAdjTokens = collectSymbolAwareTokens(promptText, promptTokens, `${chunkLabel}-prompt`);
  const originalAdjTokens = collectSymbolAwareTokens(originalResponse, originalTokens, `${chunkLabel}-original`);
  const [inputData, outputData] = await Promise.all([
    measure(() => batchFetchAdjacencies(promptAdjTokens, promptText, `${chunkLabel} prompt adjacencies`)),
    measure(() => batchFetchAdjacencies(originalAdjTokens, originalResponse, `${chunkLabel} original response adjacencies`)),
  ]);

  const inputMatrices = inputData.result;
  const outputMatrices = outputData.result;
  const inputAdjDuration = inputData.duration || 0;
  const outputAdjDuration = outputData.duration || 0;
  const inputAdjStats = summarizeAdjacencyResults(inputMatrices);
  const outputAdjStats = summarizeAdjacencyResults(outputMatrices);
  let localAdjDuration = 0;
  let localAdjStats = { hits: 0, misses: 0, total: 0 };

  calculateAttention(inputMatrices);
  calculateAttention(outputMatrices);
  const allMatrices = new Map([...inputMatrices, ...outputMatrices]);
  calculateAttention(allMatrices);
  const topTokens = summarizeAttention(allMatrices);
  const keyRels = extractKeyRelationships(allMatrices);

  addLog(`<div class="adjacency-insight"><strong>🎯 ${sanitize(chunkLabel)} Focus:</strong> ${formatTopTokens(topTokens)}</div>`);
  if (keyRels.length) {
    addLog(`<div class="adjacency-insight"><strong>🔗 Relationships:</strong><br>${keyRels.map(rel => `• ${sanitize(rel)}`).join('<br>')}</div>`);
  }

  const affinityCfg = window.HLSF?.config?.affinity || {};
  const affinityThreshold = Number.isFinite(affinityCfg.threshold) ? affinityCfg.threshold : 0.35;
  const affinityIterations = Number.isFinite(affinityCfg.iterations) ? affinityCfg.iterations : 8;
  const mentalState = describeAffinityMentalState(affinityThreshold, affinityIterations) || {};

  const localOutputData = generateLocalHlsfOutput(allMatrices, {
    wordLimit: CONFIG.LOCAL_OUTPUT_WORD_LIMIT,
    threshold: affinityThreshold,
    iterations: affinityIterations,
    mentalState,
    topTokens,
    keyRelationships: keyRels,
  });

  let localThought = localOutputData.thoughtText || localOutputData.text || 'Adjacency walk could not assemble a local output with the available data.';
  if (localOutputData.thoughtTrimmed || localOutputData.trimmed) {
    logWarning(`${chunkLabel}: local thought stream truncated to ${CONFIG.LOCAL_OUTPUT_WORD_LIMIT} words.`);
  }
  const thoughtLimited = limitWords(localThought, CONFIG.LOCAL_OUTPUT_WORD_LIMIT);
  if (thoughtLimited.trimmed && !(localOutputData.thoughtTrimmed || localOutputData.trimmed)) {
    logWarning(`${chunkLabel}: local thought stream trimmed to ${CONFIG.LOCAL_OUTPUT_WORD_LIMIT} words.`);
  }
  localThought = thoughtLimited.text;
  const localThoughtWordCount = localOutputData.thoughtWordCount || thoughtLimited.wordCount || countWords(localThought);

  let localOutput = localOutputData.responseText || localThought;
  if (localOutputData.responseTrimmed) {
    logWarning(`${chunkLabel}: local output truncated to ${CONFIG.LOCAL_OUTPUT_WORD_LIMIT} words.`);
  }
  localOutput = DbLexicon.rewriteText(localOutput);
  const localLimited = limitWords(localOutput, CONFIG.LOCAL_OUTPUT_WORD_LIMIT);
  if (localLimited.trimmed && !localOutputData.responseTrimmed) {
    logWarning(`${chunkLabel}: local output trimmed to ${CONFIG.LOCAL_OUTPUT_WORD_LIMIT} words for archival.`);
  }
  localOutput = localLimited.text;
  const localWordCount = localOutputData.responseWordCount || localLimited.wordCount || countWords(localOutput);

  const localResponseTokens = Array.isArray(localOutputData.responseTokens) && localOutputData.responseTokens.length
    ? localOutputData.responseTokens
    : tokenize(localOutput);

  if (localResponseTokens.length) {
    addConversationTokens(localResponseTokens);
    addOutputTokens(localResponseTokens, { render: false });
  }

  let localAdjacency = null;
  if (localResponseTokens.length) {
    const localAdjTargets = collectSymbolAwareTokens(localOutput, localResponseTokens, `${chunkLabel}-local-output`);
    if (localAdjTargets.length) {
      const localAdjStatus = logStatus(`⏳ ${chunkLabel}: caching local HLSF AGI adjacencies`);
      const localAdjStart = performance.now();
      try {
        localAdjacency = await batchFetchAdjacencies(localAdjTargets, localOutput, `${chunkLabel} local response adjacencies`);
        localAdjDuration = performance.now() - localAdjStart;
        localAdjStatus.innerHTML = `✅ ${sanitize(`${chunkLabel}: Local HLSF AGI adjacencies cached`)}`;
      } catch (err) {
        localAdjDuration = performance.now() - localAdjStart;
        localAdjStatus.innerHTML = `❌ ${sanitize(`${chunkLabel}: Local HLSF AGI adjacency cache failed: ${err?.message || err}`)}`;
        logError(`${chunkLabel}: failed to cache local HLSF AGI adjacencies: ${err?.message || err}`);
        localAdjacency = null;
      }
    }
  }

  if (localAdjacency instanceof Map && localAdjacency.size) {
    calculateAttention(localAdjacency);
    localAdjStats = summarizeAdjacencyResults(localAdjacency);
    mergeAdjacencyMaps(allMatrices, localAdjacency);
    calculateAttention(allMatrices);
  }

  const walkDetails = Array.isArray(localOutputData.walk) && localOutputData.walk.length
    ? localOutputData.walk.map(step => `${sanitize(step.from || '')} → ${sanitize(relDisplay(step.relation || '∼'))} → ${sanitize(step.to || '')} (${Number.isFinite(step.weight) ? step.weight.toFixed(2) : '0.00'})`).join('<br>')
    : '';

  const mentalSummary = [
    mentalState.name ? `<strong>${sanitize(mentalState.name)}</strong>` : '',
    mentalState.desc ? sanitize(mentalState.desc) : '',
    `Threshold ${affinityThreshold.toFixed(2)} · Iterations ${affinityIterations}`,
  ].filter(Boolean).join('<br>');

  const visitedSummary = Array.isArray(localOutputData.visitedTokens) && localOutputData.visitedTokens.length
    ? `<div class="adjacency-insight"><strong>🧠 Traversal tokens:</strong> ${sanitize(localOutputData.visitedTokens.slice(0, 10).join(', '))}</div>`
    : '';

  const safeThought = sanitize(localThought);
  const safeResponse = sanitize(localOutput);

  addLog(`<div class="section-divider"></div>
    <div class="section-title">🤖 Local HLSF AGI Output</div>
    <div class="thought-stream"><strong>Thought stream:</strong> ${safeThought}</div>
    <div class="local-response"><strong>Actual output:</strong> ${safeResponse}</div>
    <div class="adjacency-insight">${mentalSummary}</div>
    ${visitedSummary}
    ${walkDetails ? `<details><summary>Adjacency walk (${localOutputData.walk.length} steps)</summary><div class="adjacency-insight">${walkDetails}</div></details>` : ''}
  `);

  const safeOriginal = sanitize(originalResponse);

  addLog(`<div class="section-divider"></div>
    <div class="section-title">🧩 ${sanitize(chunkLabel)} Output Suite</div>
    <div class="final-output">
      <details open>
        <summary>Original LLM response (${originalWordCount} words)</summary>
        <pre>${safeOriginal}</pre>
      </details>
      <details open>
        <summary>Local HLSF AGI thought stream (${localThoughtWordCount} words)</summary>
        <pre>${safeThought}</pre>
      </details>
      <details open>
        <summary>Local HLSF AGI chosen response (${localWordCount} words)</summary>
        <pre>${safeResponse}</pre>
      </details>
      <details>
        <summary>Adjacency data sample (${allMatrices.size} tokens)</summary>
        <pre>${JSON.stringify(Array.from(allMatrices.entries()).slice(0, 5), null, 2)}</pre>
      </details>
    </div>
  `);

  let coherenceAssessment = null;
  let coherenceSummary = null;
  if (state.apiKey && localOutput) {
    const db = getDb();
    const dbStats = db?.database_stats || {};
    const databaseSize = Number.isFinite(dbStats.total_tokens)
      ? dbStats.total_tokens
      : (Array.isArray(db?.full_token_data) ? db.full_token_data.length : null);
    const adjacencyLexicon = Array.isArray(localOutputData.visitedTokens)
      ? localOutputData.visitedTokens.slice(0, 24)
      : [];
    const historicalRefinementLexicon = CoherenceStore.getRefinementLexicon({ targetScore: 0.9, maxTokens: 16 });
    const uncachedHistoricalHints = historicalRefinementLexicon.filter(token => token && !adjacencyLexicon.includes(token));
    const coherenceMessages = [
      {
        role: 'system',
        content: 'You evaluate text coherence. Compare the provided local response against adjacency lexicon hints and craft a coherent rewrite. Respond strictly in JSON with keys coherence_score (0-1 float) and coherent_response (string).',
      },
      {
        role: 'user',
        content: `Local response:\n${localOutput}\n\nAdjacency lexicon hints:${adjacencyLexicon.length ? ` ${adjacencyLexicon.join(', ')}` : ' (none)'}\nHistorical refinement hints:${uncachedHistoricalHints.length ? ` ${uncachedHistoricalHints.join(', ')}` : ' (none available)' }\nInstructions: Produce a grammatically coherent rewrite that incorporates adjacency hints and, when helpful, the historical refinement hints to fill gaps with coherent replacements. Rate the original response coherence on a 0-1 scale and explain improvements in the rewrite where relevant.`,
      },
    ];
    const rawCoherence = await safeAsync(
      () => callOpenAI(coherenceMessages, { temperature: 0.2, max_tokens: 420 }),
      `${chunkLabel} coherence assessment failed`,
      { fallbackValue: null }
    );
    const parsedCoherence = parseCoherenceEvaluation(rawCoherence);
    if (parsedCoherence) {
      const coherentResponse = typeof parsedCoherence.coherent_response === 'string'
        ? parsedCoherence.coherent_response.trim()
        : '';
      const coherenceScoreValue = Number(parsedCoherence.coherence_score);
      const coherenceScore = Number.isFinite(coherenceScoreValue)
        ? Math.max(0, Math.min(1, coherenceScoreValue))
        : null;
      if (coherenceScore != null) {
        const tokenCount = Array.isArray(localResponseTokens) && localResponseTokens.length
          ? localResponseTokens.length
          : countWords(localOutput);
        CoherenceStore.record({
          timestamp: Date.now(),
          chunkLabel,
          coherenceScore,
          tokenCount,
          databaseSize,
          localResponse: localOutput,
          coherentResponse,
        });
        coherenceSummary = CoherenceStore.summarize(0.99);
      }

      const safeCoherent = sanitize(coherentResponse);
      const scoreLabel = coherenceScore != null ? `${(coherenceScore * 100).toFixed(2)}%` : 'N/A';
      const decimalScoreLabel = coherenceScore != null ? coherenceScore.toFixed(2) : 'N/A';
      const lexiconLabel = adjacencyLexicon.slice(0, 12).join(', ') || 'none';
      const historicalLexiconLabel = uncachedHistoricalHints.slice(0, 12).join(', ') || 'none';
      const summaryLabel = coherenceSummary && coherenceSummary.targetCount
        ? `Avg tokens for ≥0.99 coherence: ${coherenceSummary.targetAverageTokens.toFixed(1)} (${coherenceSummary.targetCount} samples)`
        : 'Collecting samples to estimate tokens for ≥0.99 coherence.';
      const avgScoreLabel = coherenceSummary && coherenceSummary.total
        ? `Offline average coherence: ${coherenceSummary.averageScore.toFixed(2)}`
        : '';
      addLog(`<div class="section-divider"></div>
        <div class="section-title">🧮 Coherence Evaluation</div>
        <div class="adjacency-insight"><strong>Local HLSF AGI coherence score:</strong> ${sanitize(decimalScoreLabel)} (${sanitize(scoreLabel)})<br><strong>Adjacency lexicon:</strong> ${sanitize(lexiconLabel)}<br><strong>Historical refinement lexicon:</strong> ${sanitize(historicalLexiconLabel)}<br>${sanitize(summaryLabel)}${avgScoreLabel ? `<br>${sanitize(avgScoreLabel)}` : ''}</div>
        <details open><summary>Refined LLM output</summary><pre>${safeCoherent || 'No coherent rewrite returned.'}</pre></details>
      `);

      coherenceAssessment = {
        score: coherenceScore,
        coherentResponse,
        adjacencyLexicon,
        historicalRefinementLexicon: uncachedHistoricalHints,
        summary: coherenceSummary,
      };
    }
  }

  if (originalFromLive && originalResponse) {
    lessonUpdates.originalResponse = originalResponse;
  }
  if (localOutput) {
    lessonUpdates.localOutput = localOutput;
  }
  if (localThought) {
    lessonUpdates.thoughtStream = localThought;
  }

  if (state.apiKey && Object.keys(lessonUpdates).length) {
    LessonStore.record(chunkTokens, lessonUpdates);
  }

  rebuildLiveGraph({ render: false });

  const metaUnique = Number(chunkMeta.uniqueTokens);
  const fallbackUnique = (() => {
    const uniqueSet = new Set();
    for (const token of chunkTokens) {
      const key = (token == null ? '' : String(token)).toLowerCase();
      if (key) uniqueSet.add(key);
    }
    return uniqueSet.size;
  })();
  const uniqueTokenCount = Number.isFinite(metaUnique) && metaUnique > 0 ? metaUnique : fallbackUnique;

  const metaNew = Number(chunkMeta.newBefore);
  const metaCached = Number(chunkMeta.cachedBefore);
  let newBefore = Number.isFinite(metaNew) && metaNew >= 0 ? metaNew : NaN;
  let cachedBefore = Number.isFinite(metaCached) && metaCached >= 0 ? metaCached : NaN;
  if (!Number.isFinite(newBefore) && Number.isFinite(cachedBefore)) {
    newBefore = Math.max(0, uniqueTokenCount - cachedBefore);
  } else if (!Number.isFinite(cachedBefore) && Number.isFinite(newBefore)) {
    cachedBefore = Math.max(0, uniqueTokenCount - newBefore);
  } else if (!Number.isFinite(cachedBefore) && !Number.isFinite(newBefore)) {
    cachedBefore = 0;
    newBefore = uniqueTokenCount;
  }

  const adjacencyDurationMs = inputAdjDuration + outputAdjDuration + localAdjDuration;
  const adjacencyHits = inputAdjStats.hits + outputAdjStats.hits + localAdjStats.hits;
  const adjacencyMisses = inputAdjStats.misses + outputAdjStats.misses + localAdjStats.misses;
  const adjacencyRequests = inputAdjStats.total + outputAdjStats.total + localAdjStats.total;
  const totalDurationMs = performance.now() - chunkStart;
  const adjacencyHitRate = adjacencyRequests > 0 ? adjacencyHits / adjacencyRequests : 0;

  return {
    tokens: chunkTokens,
    originalResponse,
    localOutput,
    thoughtStream: localThought,
    coherence: coherenceAssessment,
    matrices: allMatrices,
    topTokens,
    keyRelationships: keyRels,
    metrics: {
      durationMs: totalDurationMs,
      adjacencyDurationMs,
      adjacencyHits,
      adjacencyMisses,
      adjacencyRequests,
      adjacencyHitRate,
      uniqueInputTokens: uniqueTokenCount,
      cachedInputTokensBefore: cachedBefore,
      newInputTokensBefore: newBefore,
    },
  };
}

async function synthesizeDocumentReflection(chunkResults, aggregateMatrices, focusTokens, docName) {
  calculateAttention(aggregateMatrices);
  const docTopTokens = summarizeAttention(aggregateMatrices);
  const docRelationships = extractKeyRelationships(aggregateMatrices);
  const lexiconSeeds = Array.from(focusTokens).slice(0, 160);
  const chunkSummaries = chunkResults.map((result, idx) => {
    const tops = result.topTokens.slice(0, 5).map(t => `${t.token} (${t.attention.toFixed(2)})`).join(', ') || 'none';
    const rels = result.keyRelationships.slice(0, 4).join('; ') || 'none';
    return `Segment ${idx + 1}: tokens ${tops}; links ${rels}.`;
  }).join('\n');

  let finalReflection = '';
  const reflectionStatus = logStatus('⏳ Building document-scale reflection');
  if (state.apiKey) {
    const messages = [
      { role: 'system', content: 'You craft extensive reflections using cached database language and HLSF adjacency insights.' },
      { role: 'user', content: `Document: ${docName}\nLexicon anchors: ${lexiconSeeds.join(', ')}\nGlobal attention: ${docTopTokens.map(t => `${t.token} (${t.attention.toFixed(2)})`).join(', ')}\nRelationships: ${docRelationships.join('; ')}\nChunk breakdown:\n${chunkSummaries}\nProduce an approximately 1000-token synthesis that traces these relationships, highlights correlated nodes, and concludes with an integrative perspective. Maintain vocabulary from the cached database.` }
    ];
    finalReflection = await safeAsync(
      () => callOpenAI(messages, { temperature: 0.55, max_tokens: 1200 }),
      'Document reflection failed'
    ) || '';
    reflectionStatus.innerHTML = '✅ Document reflection ready';
  } else {
    finalReflection = `Offline document reflection for ${docName}: ${lexiconSeeds.join(' ')}`;
    reflectionStatus.innerHTML = '⚠️ Offline document reflection placeholder';
  }

  finalReflection = DbLexicon.rewriteText(finalReflection);

  if (finalReflection.trim()) {
    const grammarStatus = logStatus('⏳ Polishing reflection for grammar');
    const polishedReflection = await editForCoherence('document reflection', 'document reflection', finalReflection);
    if (!state.apiKey && grammarStatus) {
      grammarStatus.innerHTML = '⚠️ Reflection grammar refinement skipped (offline)';
    } else if (grammarStatus) {
      grammarStatus.innerHTML = '✅ Reflection grammar refinement complete';
    }
    finalReflection = polishedReflection;
  }

  finalReflection = DbLexicon.padToTokenCount(finalReflection, 1000);
  const reflectionTokens = tokenize(finalReflection);
  if (reflectionTokens.length) {
    addConversationTokens(reflectionTokens);
    addOutputTokens(reflectionTokens, { render: false });
    const reflectionAdjTokens = collectSymbolAwareTokens(finalReflection, reflectionTokens, 'document-reflection');
    const reflectionAdjacency = await batchFetchAdjacencies(reflectionAdjTokens, finalReflection, 'document reflection adjacencies');
    calculateAttention(reflectionAdjacency);
    if (hasNewAdjacencyData(reflectionAdjacency)) {
      notifyHlsfAdjacencyChange('document-reflection', { immediate: true });
    }
  }
  addLog(`<div class="section-divider"></div><div class="section-title">🧾 Document Reflection</div><div class="thought-stream">${sanitize(finalReflection)}</div>`);
}

async function processDocumentFile(file) {
  if (!enterProcessingState()) return;
  let estimator = null;
  let wasCancelled = false;
  try {
    let hasDatabase = !!getDb();
    if (!hasDatabase) {
      const loaded = await tryBootstrapDb();
      hasDatabase = !!loaded;
    }
    if (!hasDatabase) {
      logWarning('No cached database detected. Proceeding with empty lexicon.');
    }

    const text = await DocumentReaders.extract(file);
    if (currentAbortController?.signal.aborted) throw new Error('AbortError');
    const chunkSize = CONFIG.DOCUMENT_CHUNK_SIZE || 1000;
    const chunkInfo = buildDocumentChunks(text, chunkSize);
    const { chunks, totalTokens, oversizedSentences, rawTokenCount } = chunkInfo;

    if (!rawTokenCount) {
      logError('Document contained no readable tokens.');
      exitProcessingState({ preserveInput: true });
      return;
    }

    if (!chunks.length || !totalTokens) {
      logError('Unable to align document tokens with cached database vocabulary.');
      exitProcessingState({ preserveInput: true });
      return;
    }

    addLog(`📥 Processing <strong>${sanitize(file.name || 'document')}</strong> (${totalTokens} tokens → ${chunks.length} chunk${chunks.length === 1 ? '' : 's'})`);
    if (oversizedSentences) {
      addLog(`ℹ️ ${oversizedSentences} sentence${oversizedSentences === 1 ? '' : 's'} exceeded ${chunkSize} characters and were split.`);
    }

    const cachedTokenBaseline = Number.isFinite(state.documentCacheBaseline)
      ? state.documentCacheBaseline
      : getCachedTokenCount();
    const cachedSeedTokens = listCachedTokens(CONFIG.CACHE_SEED_LIMIT || 0);
    estimator = new DocumentReadEstimator(chunks, {
      cachedTokenBaseline,
      seedTokens: cachedSeedTokens,
      seedLimit: CONFIG.CACHE_SEED_LIMIT,
    });
    const etaStatus = logStatus('⏳ Document ETA initializing…');
    estimator.setStatusElement(etaStatus);

    const aggregateMatrices = new Map();
    const focusTokens = new Set();
    const chunkResults = [];

    let cancelledMidway = false;
    for (let i = 0; i < chunks.length; i++) {
      if (currentAbortController?.signal.aborted) {
        logWarning('Document processing cancelled.');
        cancelledMidway = true;
        break;
      }
      const chunk = chunks[i];
      chunk.forEach(token => focusTokens.add(token));
      commitTokens(chunk, { render: false });
      addConversationTokens(chunk);
      const chunkMeta = estimator ? estimator.prepareChunk(i, chunk) : {};
      if (!chunkMeta.documentName) {
        chunkMeta.documentName = file?.name || 'document';
      }
      const result = await analyzeDocumentChunk(chunk, i, chunks.length, chunkMeta);
      if (result) {
        chunkResults.push(result);
        mergeAdjacencyMaps(aggregateMatrices, result.matrices);
        if (estimator) estimator.recordChunk(i, result.metrics || {}, chunkMeta);
      }
    }

    if (cancelledMidway) {
      wasCancelled = true;
      estimator?.markCancelled();
    }

    if (!cancelledMidway && currentAbortController?.signal.aborted) {
      wasCancelled = true;
      estimator?.markCancelled();
    }

    if (!chunkResults.length) {
      exitProcessingState({ preserveInput: true });
      return;
    }

    setDocumentFocusTokens(focusTokens);
    rebuildLiveGraph();
    notifyHlsfAdjacencyChange('document-read', { immediate: true });

    if (!currentAbortController?.signal.aborted) {
      await synthesizeDocumentReflection(chunkResults, aggregateMatrices, focusTokens, file.name || 'document');
    }

    if (!wasCancelled) {
      estimator?.complete();
    }

    logOK('Document ingestion complete');
  } catch (err) {
    if (err?.name === 'AbortError' || err?.message === 'AbortError') {
      wasCancelled = true;
      logWarning('Document ingestion cancelled');
    } else {
      wasCancelled = true;
      logError(err?.message || 'Document ingestion failed');
      console.error(err);
    }
  } finally {
    if (wasCancelled) {
      estimator?.markCancelled();
    }
    const finalSnapshot = getCachedTokenCount();
    const existingBaseline = getDocumentCacheBaseline();
    if (Number.isFinite(finalSnapshot)) {
      const snapshotValue = Math.max(0, finalSnapshot);
      setDocumentCacheBaseline(Math.max(existingBaseline, snapshotValue));
    } else {
      setDocumentCacheBaseline(existingBaseline);
    }
    updateStats();
    exitProcessingState({ preserveInput: true });
  }
}

// ============================================
// EVENTS
// ============================================
function applyApiKeyFromModal() {
  const key = elements.apiKeyInput.value.trim();
  if (!isValidApiKey(key)) {
    logError('Invalid API key format');
    return;
  }
  state.apiKey = key.trim();
  const persisted = safeStorageSet(API_KEY_STORAGE_KEY, state.apiKey);
  elements.apiModal.classList.add('hidden');
  if (!persisted) {
    logWarning('API key configured but not saved to storage');
  }
  logOK('API key configured');
}

elements.apiConfirmBtn.addEventListener('click', applyApiKeyFromModal);

elements.apiKeyInput.addEventListener('keydown', (event) => {
  if (event.key === 'Enter') {
    event.preventDefault();
    applyApiKeyFromModal();
  }
});

elements.apiCancelBtn.addEventListener('click', () => {
  elements.apiModal.classList.add('hidden');
  logWarning('Offline mode - limited functionality');
});

elements.sendBtn.addEventListener('click', () => {
  const rawValue = elements.input.value;
  const input = rawValue.trim();
  if (!input) return;

  const isCmd = isCommand(input);
  if (!isCmd) {
    const committedTokens = commitInputTokensFromText(rawValue);
    if (committedTokens.length) addConversationTokens(committedTokens);
  }
  setInputPreviewTokens([], { render: false });
  rebuildLiveGraph();

  addLog(`> ${sanitize(input)}`);

  if (isCmd) {
    handleCommand(input);
    elements.input.value = '';
  } else {
    onUserPromptSubmitted(input);
    processPrompt(input);
  }
});

elements.cancelBtn.addEventListener('click', () => {
  if (currentAbortController) {
    currentAbortController.abort();
    logWarning('Cancelling...');
  }
});

elements.input.addEventListener('keydown', (e) => {
  if (e.key === 'Enter') {
    e.preventDefault();
    elements.sendBtn.click();
  }
});

elements.input.addEventListener('input', (e) => {
  handleLiveInputChange(e.target.value);
});

// ============================================
// INIT
// ============================================
window.addEventListener('beforeunload', () => {
  state.apiKey = '';
  stopHLSFAnimation();
});

async function initialize() {
  let cachedCount = getCachedTokenCount();
  if (Number.isFinite(cachedCount)) {
    const currentBaseline = getDocumentCacheBaseline();
    setDocumentCacheBaseline(Math.max(currentBaseline, Math.max(0, cachedCount)));
  } else {
    cachedCount = 0;
    setDocumentCacheBaseline(Math.max(0, getDocumentCacheBaseline()));
  }
  updateStats();

  const hlsfWrapper = document.getElementById('hlsf-canvas-container');
  if (hlsfWrapper) {
    bindHlsfControls(hlsfWrapper);
    syncHlsfControls(hlsfWrapper);
    showVisualizer();
  }

  const storedKey = safeStorageGet(API_KEY_STORAGE_KEY, '');
  if (isValidApiKey(storedKey)) {
    state.apiKey = storedKey.trim();
    elements.apiKeyInput.value = state.apiKey;
    elements.apiModal.classList.add('hidden');
    logOK('Loaded stored API key');
  } else if (storedKey) {
    safeStorageRemove(API_KEY_STORAGE_KEY);
  }

  const bootstrapped = await tryBootstrapDb();
  const dbAvailable = bootstrapped || !!getDb();

  cachedCount = getCachedTokenCount();
  if (Number.isFinite(cachedCount)) {
    const currentBaseline = getDocumentCacheBaseline();
    setDocumentCacheBaseline(Math.max(currentBaseline, Math.max(0, cachedCount)));
  } else {
    cachedCount = 0;
  }
  updateStats();

  addLog(`<strong>🧠 HLSF Cognition Engine v2.0</strong><br><br>
    This engine performs:<br>
    1. Token adjacency mapping (50 relationship types)<br>
    2. Attention score calculation<br>
    3. Emergent thought stream synthesis<br>
    4. Response refinement based on insights<br>
    5. <strong>Symbolic glyph encryption</strong> (complex number encoding)<br>
    6. <strong>HLSF visualization</strong> (hierarchical semantic framework)<br><br>
    <strong>Commands:</strong> /help, /hlsf, /read, /ingest, /glyph, /encrypt, /decrypt<br>
    ${cachedCount > 0 ? `<br>✅ Loaded with ${cachedCount} cached tokens` : ''}
    <br><small>⚠️ Note: Download HTML and run locally for API calls to work.</small>
  `);

  const hasHlsfData = dbAvailable || cachedCount > 0;
  if (hasHlsfData) {
    announceDatabaseReady('startup');
  }

  elements.input.focus();
}

window.addEventListener('load', () => {
  tryBootstrapDb();
});

initialize();<|MERGE_RESOLUTION|>--- conflicted
+++ resolved
@@ -3771,10 +3771,7 @@
       scheduleHlsfReload('load-db');
     }
     updateHeaderCounts();
-<<<<<<< HEAD
-=======
     announceDatabaseReady('load-db');
->>>>>>> 0a4cb6ec
     return clean.length;
   } finally {
     CacheBatch.end();
