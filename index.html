--- conflicted
+++ resolved
@@ -3318,14 +3318,6 @@
       if (command === '/hlsf') { cmdHlsf(arg); return true; }
       if (command === '/scheme') { cmdScheme(arg || 'black'); return true; }
       if (command === '/spin') { cmdSpin(arg || 'on'); return true; }
-<<<<<<< HEAD
-      if (command === '/glyph') { cmdGlyph(arg); return true; }
-      if (command === '/ledger') { cmdLedger(arg); return true; }
-      if (command === '/encrypt') { cmdEncrypt(arg); return true; }
-      if (command === '/decrypt') { cmdDecrypt(arg); return true; }
-      if (command === '/hlsf') { await cmd_hlsf(); return true; }
-=======
->>>>>>> c7711aeb
 
       return false;
     }
