--- conflicted
+++ resolved
@@ -742,30 +742,6 @@
       loadGlyphMaps(db);
       const idx = buildIndex(db);
 
-<<<<<<< HEAD
-      if (args.mode === 'conversation'){
-        const conv = [...(Session?.tokens || [])].filter(t => idx.has(t));
-        const seeds = conv.length ? conv : defaultSeeds(idx, 32);
-        return { seeds, idx };
-      }
-      if (args.mode === 'tokens'){
-        let seeds = args.tokens.filter(t => idx.has(t));
-        if (!seeds.length) seeds = defaultSeeds(idx, 32);
-        return { seeds, idx };
-      }
-      if (args.mode === 'glyphs'){
-        const toks = args.glyphs.flatMap(g => {
-          const mapped = GlyphToToken.get(g);
-          if (!mapped) return [];
-          if (mapped instanceof Set) return [...mapped];
-          if (Array.isArray(mapped)) return mapped;
-          return [mapped];
-        }).filter(t => idx.has(t));
-        const seeds = toks.length ? toks : defaultSeeds(idx, 32);
-        return { seeds, idx, glyphOnly: true };
-      }
-      return { seeds: defaultSeeds(idx, window.HLSF.config.fullSeedCap || 64), idx };
-=======
       if (args.mode === 'conversation') {
         const conv = [...(Session?.tokens || [])].filter(t => idx.has(t));
         const seeds = conv.length ? conv : defaultSeeds(idx, 32);
@@ -794,7 +770,6 @@
 
       const cap = window.HLSF.config.fullSeedCap || 64;
       return { seeds: defaultSeeds(idx, cap), idx };
->>>>>>> 35a07c30
     }
 
     function nodeLabel(token, glyphOnly = false) {
@@ -1207,16 +1182,6 @@
 
     // ---- HLSF constants
     const TOKEN_CACHE_PREFIX = 'hlsf_token_';
-<<<<<<< HEAD
-    const DB_RAW_KEY = 'HLSF_DB_RAW';
-    const DB_INDEX_KEY = 'HLSF_DB_INDEX';
-
-    function parseMaybeNdjson(text){
-      try { return JSON.parse(text); } catch {}
-      const lines = text.split(/\r?\n/).map(s=>s.trim()).filter(Boolean);
-      const rows = [];
-      for (const ln of lines){
-=======
     const DB_RAW_KEY = 'HLSF_DB_RAW';        // stores JSON export text
     const API_KEY_STORAGE_KEY = 'HLSF_API_KEY';
     const DB_INDEX_KEY = 'HLSF_DB_INDEX';    // array of token strings
@@ -1226,39 +1191,21 @@
       const lines = text.split(/\r?\n/).map(s => s.trim()).filter(Boolean);
       const rows = [];
       for (const ln of lines) {
->>>>>>> 35a07c30
         try { rows.push(JSON.parse(ln)); } catch {}
       }
       return rows.length ? rows : null;
     }
 
-<<<<<<< HEAD
-    function coerceDb(input){
-      const data = (typeof input === 'string') ? parseMaybeNdjson(input.replace(/^\uFEFF/, '')) : input;
-      if (!data) throw new Error('Unparseable JSON/NDJSON');
-      if (data && !Array.isArray(data) && Array.isArray(data.full_token_data)) {
-        return { full_token_data: data.full_token_data };
-=======
     function coerceDb(input) {
       const data = (typeof input === 'string') ? parseMaybeNdjson(input.replace(/^\uFEFF/, '')) : input;
       if (!data) throw new Error('Unparseable JSON/NDJSON');
       if (data && !Array.isArray(data) && Array.isArray(data.full_token_data)) {
         return Object.assign({}, data, { full_token_data: data.full_token_data });
->>>>>>> 35a07c30
       }
       if (Array.isArray(data)) return { full_token_data: data };
       throw new Error('Invalid database format. Expected full_token_data array.');
     }
 
-<<<<<<< HEAD
-    function normalizeRecord(rec){
-      if (!rec || typeof rec.token !== 'string') return null;
-      const rels = rec.relationships && typeof rec.relationships === 'object' ? rec.relationships : {};
-      return { token: rec.token, relationships: rels, cached_at: rec.cached_at || null };
-    }
-
-    function loadDbObject(dbLike){
-=======
     function normalizeRecord(rec) {
       if (!rec || typeof rec.token !== 'string') return null;
       const rels = rec.relationships && typeof rec.relationships === 'object' ? rec.relationships : {};
@@ -1271,35 +1218,10 @@
     }
 
     function loadDbObject(dbLike) {
->>>>>>> 35a07c30
       const db = coerceDb(dbLike);
       const raw = Array.from(db.full_token_data || []);
       const clean = raw.map(normalizeRecord).filter(Boolean);
       if (!clean.length) throw new Error('No valid token records');
-<<<<<<< HEAD
-      const out = { full_token_data: clean };
-      localStorage.setItem(DB_RAW_KEY, JSON.stringify(out));
-      const index = clean.map(r=>r.token);
-      localStorage.setItem(DB_INDEX_KEY, JSON.stringify(index));
-      window.HLSF = window.HLSF || {};
-      window.HLSF.dbCache = out;
-      window.HLSF.matrices = null;
-      window.HLSF.layoutCache = null;
-      loadGlyphMaps(out);
-      return clean.length;
-    }
-
-    function getDb(){
-      if (window.HLSF?.dbCache) return window.HLSF.dbCache;
-      const raw = localStorage.getItem(DB_RAW_KEY);
-      if (!raw) return null;
-      try {
-        const parsed = JSON.parse(raw);
-        window.HLSF = window.HLSF || {};
-        window.HLSF.dbCache = parsed;
-        return parsed;
-      } catch {
-=======
       const out = Object.assign({}, db, { full_token_data: clean });
       localStorage.setItem(DB_RAW_KEY, JSON.stringify(out));
       const index = clean.map(r => r.token);
@@ -1343,7 +1265,6 @@
         return parsed;
       } catch (err) {
         console.warn('Stored DB is not valid JSON:', err);
->>>>>>> 35a07c30
         return null;
       }
     }
@@ -1490,23 +1411,6 @@
         .map(t => t.toLowerCase());
     }
 
-<<<<<<< HEAD
-    const Session = Object.assign({ tokens: new Set() }, window.Session || {});
-
-    function addConversationTokens(arr){
-      for (const t of arr || []) {
-        if (t) Session.tokens.add(t);
-      }
-    }
-
-    function onUserPromptSubmitted(text){
-      const toks = (text || '').trim().split(/\s+/).filter(Boolean);
-      addConversationTokens(toks);
-    }
-
-    window.Session = Session;
-
-=======
     const Session = Object.assign({ tokens: new Set() }, Session || {});
 
     function addConversationTokens(arr) {
@@ -1520,7 +1424,6 @@
       addConversationTokens(toks);
     }
 
->>>>>>> 35a07c30
     function formatCurrency(cents) {
       return `$${(cents / 100).toFixed(2)}`;
     }
@@ -3130,10 +3033,6 @@
         if (!db) throw new Error('Failed to hydrate database');
 
         state.hlsfReady = false;
-<<<<<<< HEAD
-
-        const tokenData = db.full_token_data || [];
-=======
         let totalTokens = 0;
         try {
           totalTokens = loadDbObject(data);
@@ -3142,7 +3041,6 @@
         }
 
         const tokenData = data.full_token_data;
->>>>>>> 35a07c30
         let imported = 0;
         let skipped = 0;
         let updated = 0;
@@ -3202,39 +3100,6 @@
       }
     }
 
-<<<<<<< HEAD
-    async function tryBootstrapDb(){
-      if (getDb()) return true;
-      const candidates = [];
-      const cfgUrl = window.HLSF?.config?.bootstrapDbUrl;
-      if (cfgUrl) candidates.push(cfgUrl);
-      candidates.push('database.json');
-      for (const href of candidates){
-        if (!href) continue;
-        try{
-          const res = await fetch(href, { cache: 'no-store' });
-          if (!res.ok) continue;
-          const text = await res.text();
-          const n = loadDbObject(text);
-          buildHLSFMatrices(getDb());
-          logSuccess(`Bootstrapped DB from ${href}. Tokens: ${n}`);
-          return true;
-        }catch(err){
-          console.warn('Bootstrap failed for', href, err);
-        }
-      }
-      return false;
-    }
-
-    async function autoLoadDatabase() {
-      const ok = await tryBootstrapDb();
-      if (!ok) {
-        console.log('No database.json found for auto-load');
-      }
-    }
-
-=======
->>>>>>> 35a07c30
     // ============================================
     // COMMANDS
     // ============================================
@@ -3246,8 +3111,6 @@
       COMMANDS[key] = handler;
     }
 
-<<<<<<< HEAD
-=======
     async function tryBootstrapDb() {
       if (getDb()) return true;
 
@@ -3274,7 +3137,6 @@
       }
     }
 
->>>>>>> 35a07c30
     function dbIndex() {
       const db = getDb();
       const idx = new Map();
@@ -3516,59 +3378,14 @@
     }
 
 
-<<<<<<< HEAD
-    function cmdImport(){
-      const input = elements?.dbFileInput || document.getElementById('db-file');
-=======
     async function cmdImport() {
       const input = document.getElementById('db-file');
->>>>>>> 35a07c30
       if (!input) {
         logError('File input unavailable');
         return;
       }
       input.value = '';
       input.onchange = async e => {
-<<<<<<< HEAD
-        try{
-          const f = e.target.files?.[0]; if (!f) return;
-          const text = await f.text();
-          const n = loadDbObject(text);
-          buildHLSFMatrices(getDb());
-          logFinal(`DB loaded. Tokens: ${n}`);
-        }catch(err){
-          logError(String(err.message||err));
-        }finally{
-          e.target.value = '';
-        }
-      };
-      input.click();
-    }
-
-    async function cmdLoadDb(arg){
-      try{
-        const href = (arg || '').trim() || window.HLSF?.config?.bootstrapDbUrl;
-        if (!href) throw new Error('Usage: /loaddb <url-or-path>');
-        const res = await fetch(href, { cache: 'no-store' });
-        if (!res.ok) throw new Error(`HTTP ${res.status}`);
-        const text = await res.text();
-        const n = loadDbObject(text);
-        buildHLSFMatrices(getDb());
-        logFinal(`DB loaded. Tokens: ${n}`);
-      }catch(e){
-        logError(`load failed: ${String(e.message || e)}`);
-      }
-    }
-
-    async function cmdHlsf(rawArgs) {
-      if (!getDb()) {
-        const ok = await tryBootstrapDb();
-        if (!ok) {
-          logError('No DB loaded. Use /loaddb or /import.');
-          return;
-        }
-      }
-=======
         try {
           const f = e.target.files?.[0];
           if (!f) return;
@@ -3586,7 +3403,6 @@
     }
 
     async function cmdLoadDb(arg) {
->>>>>>> 35a07c30
       try {
         const href = (arg || '').trim() || window.HLSF.config.bootstrapDbUrl;
         if (!href) throw new Error('Usage: /loaddb <url-or-path>');
@@ -3607,16 +3423,6 @@
           logError('No DB loaded. Use /loaddb or /import.');
           return;
         }
-<<<<<<< HEAD
-        const depth = typeof args.depth === 'number' ? args.depth : 3;
-        const graph = assembleGraphFromSeeds(uniqueSeeds, depth, idx);
-        animateHLSF(graph, glyphOnly === true);
-        const argLabel = rawArgs ? ` ${rawArgs}` : '';
-        logFinal(`/hlsf${argLabel} → nodes ${graph.nodes.size}, edges ${graph.edges.length}, seeds ${uniqueSeeds.length}, mode ${args.mode}`);
-      } catch (err) {
-        logError(`/hlsf failed: ${err.message}`);
-=======
->>>>>>> 35a07c30
       }
 
       const args = parseHlsfArgs(rawArgs);
@@ -3754,11 +3560,7 @@
     }
 
     registerCommand('/import', cmd_import);
-<<<<<<< HEAD
-    registerCommand('/loaddb', cmdLoadDb);
-=======
     registerCommand('/loaddb', cmd_loaddb);
->>>>>>> 35a07c30
     window.COMMANDS = COMMANDS;
     // Router guard (prevents duplicate logs)
     if (!COMMANDS.__hlsf_bound) {
@@ -3775,11 +3577,7 @@
       const command = raw.startsWith('/') ? raw.toLowerCase() : `/${raw.toLowerCase()}`;
       const arg = rest.join(' ').trim();
 
-<<<<<<< HEAD
-      if (command === '/import') { cmdImport(); return true; }
-=======
       if (command === '/import') { await cmdImport(); return true; }
->>>>>>> 35a07c30
       if (command === '/loaddb') { await cmdLoadDb(arg); return true; }
       if (command === '/hlsf') { await cmdHlsf(arg); return true; }
       if (command === '/scheme') { cmdScheme(arg || 'black'); return true; }
